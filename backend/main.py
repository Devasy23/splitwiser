--- conflicted
+++ resolved
@@ -1,11 +1,7 @@
 from contextlib import asynccontextmanager
 
 from app.auth.routes import router as auth_router
-<<<<<<< HEAD
-from app.config import settings
-=======
 from app.config import RequestResponseLoggingMiddleware, logger, settings
->>>>>>> e3d170a3
 from app.database import close_mongo_connection, connect_to_mongo
 from app.expenses.routes import balance_router
 from app.expenses.routes import router as expenses_router
@@ -86,13 +82,8 @@
 @app.options("/{path:path}")
 async def options_handler(request: Request, path: str):
     """Handle all OPTIONS requests"""
-<<<<<<< HEAD
-    print(f"OPTIONS request received for path: /{path}")
-    print(f"Origin: {request.headers.get('origin', 'No origin header')}")
-=======
     logger.info(f"OPTIONS request received for path: /{path}")
     logger.info(f"Origin: {request.headers.get('origin', 'No origin header')}")
->>>>>>> e3d170a3
 
     response = Response(status_code=200)
 
