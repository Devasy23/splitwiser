<<<<<<< HEAD
import pytest
from fastapi import HTTPException
=======
import asyncio
from datetime import datetime, timedelta, timezone
>>>>>>> 0e940a34
from unittest.mock import AsyncMock, MagicMock, patch

import pytest
from app.expenses.schemas import ExpenseCreateRequest, ExpenseSplit, SplitType
from app.expenses.service import ExpenseService
from bson import ObjectId


@pytest.fixture
def expense_service():
    """Create an ExpenseService instance with mocked database"""
    service = ExpenseService()
    return service


@pytest.fixture
def mock_group_data():
    """Mock group data for testing"""
    return {
        "_id": ObjectId("65f1a2b3c4d5e6f7a8b9c0d0"),
        "name": "Test Group",
        "members": [
            {"userId": "user_a", "role": "admin"},
            {"userId": "user_b", "role": "member"},
            {"userId": "user_c", "role": "member"},
        ],
    }


@pytest.fixture
def mock_expense_data():
    """Mock expense data for testing"""
    return {
        "_id": ObjectId("65f1a2b3c4d5e6f7a8b9c0d1"),
        "groupId": "65f1a2b3c4d5e6f7a8b9c0d0",
        "createdBy": "user_a",
        "description": "Test Dinner",
        "amount": 100.0,
        "splits": [
            {"userId": "user_a", "amount": 50.0, "type": "equal"},
            {"userId": "user_b", "amount": 50.0, "type": "equal"},
        ],
        "splitType": "equal",
        "tags": ["dinner"],
        "receiptUrls": [],
        "comments": [],
        "history": [],
        "createdAt": datetime.now(timezone.utc),
        "updatedAt": datetime.now(timezone.utc),
    }


@pytest.mark.asyncio
async def test_create_expense_success(expense_service, mock_group_data):
    """Test successful expense creation"""
    expense_request = ExpenseCreateRequest(
        description="Test Dinner",
        amount=100.0,
        splits=[
            ExpenseSplit(userId="user_a", amount=50.0),
            ExpenseSplit(userId="user_b", amount=50.0),
        ],
        splitType=SplitType.EQUAL,
        tags=["dinner"],
    )

    with patch("app.expenses.service.mongodb") as mock_mongodb, patch.object(
        expense_service, "_create_settlements_for_expense"
    ) as mock_settlements, patch.object(
        expense_service, "calculate_optimized_settlements"
    ) as mock_optimized, patch.object(
        expense_service, "_get_group_summary"
    ) as mock_summary, patch.object(
        expense_service, "_expense_doc_to_response"
    ) as mock_response:

        # Mock database collections
        mock_db = MagicMock()
        mock_mongodb.database = mock_db

        mock_db.groups.find_one = AsyncMock(return_value=mock_group_data)
        mock_db.expenses.insert_one = AsyncMock()

        mock_settlements.return_value = []
        mock_optimized.return_value = []
        mock_summary.return_value = {
            "totalExpenses": 100.0,
            "totalSettlements": 1,
            "optimizedSettlements": [],
        }
        mock_response.return_value = {
            "id": "test_id", "description": "Test Dinner"}

        result = await expense_service.create_expense(
            "65f1a2b3c4d5e6f7a8b9c0d0", expense_request, "user_a"
        )

        # Assertions
        assert result is not None
        assert "expense" in result
        assert "settlements" in result
        assert "groupSummary" in result
        mock_db.groups.find_one.assert_called_once()
        mock_db.expenses.insert_one.assert_called_once()


@pytest.mark.asyncio
async def test_create_expense_invalid_group(expense_service):
    """Test expense creation with invalid group"""
    expense_request = ExpenseCreateRequest(
        description="Test Dinner",
        amount=100.0,
        splits=[ExpenseSplit(userId="user_a", amount=100.0)],
    )

    with patch("app.expenses.service.mongodb") as mock_mongodb:
        mock_db = MagicMock()
        mock_mongodb.database = mock_db
        mock_db.groups.find_one = AsyncMock(return_value=None)
<<<<<<< HEAD
        
        '''# Test with invalid ObjectId format
=======

        # Test with invalid ObjectId format
>>>>>>> 0e940a34
        with pytest.raises(ValueError, match="Group not found or user not a member"):
            await expense_service.create_expense(
                "invalid_group", expense_request, "user_a"
            )

        # Test with valid ObjectId format but non-existent group
        with pytest.raises(ValueError, match="Group not found or user not a member"):
<<<<<<< HEAD
            await expense_service.create_expense("65f1a2b3c4d5e6f7a8b9c0d0", expense_request, "user_a")'''
        # Updated after stricter exception handling (July 2025)
        # Case 1: Invalid ObjectId format
        with pytest.raises(HTTPException) as exc_info_1:
            await expense_service.create_expense("invalid_group", expense_request, "user_a")
        assert exc_info_1.value.status_code == 400
        assert "Invalid group ID" in str(exc_info_1.value.detail)

        # Case 2: Valid ObjectId format but group not found or user not a member
        with pytest.raises(HTTPException) as exc_info_2:
            await expense_service.create_expense(str(ObjectId()), expense_request, "user_a")
        assert exc_info_2.value.status_code == 403
        assert "not a member of this group" in str(exc_info_2.value.detail)
=======
            await expense_service.create_expense(
                "65f1a2b3c4d5e6f7a8b9c0d0", expense_request, "user_a"
            )

>>>>>>> 0e940a34

@pytest.mark.asyncio
async def test_calculate_optimized_settlements_advanced(expense_service):
    """Test advanced settlement algorithm with real optimization logic"""
    group_id = "test_group_123"

    # Create proper ObjectIds for users
    user_a_id = ObjectId()
    user_b_id = ObjectId()
    user_c_id = ObjectId()

    # Mock settlements representing: B owes A $100, C owes B $100
    # Expected optimization: C should pay A $100 directly (instead of C->B and B->A)
    mock_settlements = [
        {
            "_id": ObjectId(),
            "groupId": group_id,
            "payerId": str(user_b_id),
            "payeeId": str(user_a_id),
            "amount": 100.0,
            "status": "pending",
            "payerName": "Bob",
            "payeeName": "Alice",
        },
        {
            "_id": ObjectId(),
            "groupId": group_id,
            "payerId": str(user_c_id),
            "payeeId": str(user_b_id),
            "amount": 100.0,
            "status": "pending",
            "payerName": "Charlie",
            "payeeName": "Bob",
        },
    ]

    # Mock user data
    mock_users = {
        str(user_a_id): {"_id": user_a_id, "name": "Alice"},
        str(user_b_id): {"_id": user_b_id, "name": "Bob"},
        str(user_c_id): {"_id": user_c_id, "name": "Charlie"},
    }

    with patch("app.expenses.service.mongodb") as mock_mongodb:
        mock_db = MagicMock()
        mock_mongodb.database = mock_db

        # Setup async iterator for settlements
        mock_cursor = AsyncMock()
        mock_cursor.to_list.return_value = mock_settlements
        mock_db.settlements.find.return_value = mock_cursor

        # Setup user lookups
        async def mock_user_find_one(query):
            user_id = str(query["_id"])
            return mock_users.get(user_id)

        mock_db.users.find_one = AsyncMock(side_effect=mock_user_find_one)

        result = await expense_service.calculate_optimized_settlements(
            group_id, "advanced"
        )

        # Verify optimization: should result in 1 transaction instead of 2
        assert len(result) == 1
        # The optimized result should be Alice paying Charlie $100
        # (Alice owes Bob $100, Bob owes Charlie $100 -> Alice owes Charlie $100)
        settlement = result[0]
        assert settlement.amount == 100.0
        assert settlement.fromUserName == "Alice"
        assert settlement.toUserName == "Charlie"
        assert settlement.fromUserId == str(user_a_id)
        assert settlement.toUserId == str(user_c_id)


@pytest.mark.asyncio
async def test_calculate_optimized_settlements_normal(expense_service):
    """Test normal settlement algorithm - only simplifies direct relationships"""
    group_id = "test_group_123"

    # Create proper ObjectIds for users
    user_a_id = ObjectId()
    user_b_id = ObjectId()

    # Mock settlements: A owes B $100, B owes A $30
    mock_settlements = [
        {
            "_id": ObjectId(),
            "groupId": group_id,
            "payerId": str(user_b_id),
            "payeeId": str(user_a_id),
            "amount": 100.0,
            "status": "pending",
            "payerName": "Bob",
            "payeeName": "Alice",
        },
        {
            "_id": ObjectId(),
            "groupId": group_id,
            "payerId": str(user_a_id),
            "payeeId": str(user_b_id),
            "amount": 30.0,
            "status": "pending",
            "payerName": "Alice",
            "payeeName": "Bob",
        },
    ]

    mock_users = {
        str(user_a_id): {"_id": user_a_id, "name": "Alice"},
        str(user_b_id): {"_id": user_b_id, "name": "Bob"},
    }

    with patch("app.expenses.service.mongodb") as mock_mongodb:
        mock_db = MagicMock()
        mock_mongodb.database = mock_db

        mock_cursor = AsyncMock()
        mock_cursor.to_list.return_value = mock_settlements
        mock_db.settlements.find.return_value = mock_cursor

        async def mock_user_find_one(query):
            user_id = str(query["_id"])
            return mock_users.get(user_id)

        mock_db.users.find_one = AsyncMock(side_effect=mock_user_find_one)

        result = await expense_service.calculate_optimized_settlements(
            group_id, "normal"
        )

        # Should result in optimized settlements. The normal algorithm may produce duplicates
        # but should calculate the correct net amount
        assert len(result) >= 1

        # Find the settlement where Bob pays Alice
        bob_to_alice_settlements = [
            s for s in result if s.fromUserName == "Bob" and s.toUserName == "Alice"
        ]
        assert len(bob_to_alice_settlements) >= 1

        # Verify the amount is correct (100 - 30 = 70)
        settlement = bob_to_alice_settlements[0]
        assert settlement.amount == 70.0
        assert settlement.fromUserId == str(user_b_id)
        assert settlement.toUserId == str(user_a_id)


@pytest.mark.asyncio
async def test_update_expense_success(expense_service, mock_expense_data):
    """Test successful expense update"""
    from app.expenses.schemas import ExpenseUpdateRequest

    update_request = ExpenseUpdateRequest(
        description="Updated Dinner", amount=120.0)

    updated_expense_data = mock_expense_data.copy()
    updated_expense_data["description"] = "Updated Dinner"
    updated_expense_data["amount"] = 120.0

    with patch("app.expenses.service.mongodb") as mock_mongodb:
        mock_db = MagicMock()
        mock_mongodb.database = mock_db

        # Mock finding the expense
        mock_db.expenses.find_one = AsyncMock(
            side_effect=[mock_expense_data, updated_expense_data]
        )

        # Mock user lookup
        mock_db.users.find_one = AsyncMock(
            return_value={"_id": ObjectId(
                "65f1a2b3c4d5e6f7a8b9c0d2"), "name": "Alice"}
        )

        # Mock update operation
        mock_update_result = MagicMock()
        mock_update_result.matched_count = 1
        mock_db.expenses.update_one = AsyncMock(
            return_value=mock_update_result)

        with patch.object(expense_service, "_expense_doc_to_response") as mock_response:
            mock_response.return_value = {
                "id": "test_id",
                "description": "Updated Dinner",
            }

            result = await expense_service.update_expense(
                "65f1a2b3c4d5e6f7a8b9c0d0",
                "65f1a2b3c4d5e6f7a8b9c0d1",
                update_request,
                "user_a",
            )

            assert result is not None
            mock_db.expenses.update_one.assert_called_once()


@pytest.mark.asyncio
async def test_update_expense_unauthorized(expense_service):
    """Test expense update by non-creator"""
    from app.expenses.schemas import ExpenseUpdateRequest

    update_request = ExpenseUpdateRequest(description="Unauthorized Update")

    with patch("app.expenses.service.mongodb") as mock_mongodb:
        mock_db = MagicMock()
        mock_mongodb.database = mock_db

        # Mock finding no expense (user not creator)
        mock_db.expenses.find_one = AsyncMock(return_value=None)
<<<<<<< HEAD
        
        '''with pytest.raises(ValueError, match="Expense not found or not authorized to edit"):
            await expense_service.update_expense(
                "group_id", 
                "65f1a2b3c4d5e6f7a8b9c0d1",
                update_request, 
                "unauthorized_user"
            )'''
        # Updated after stricter exception handling (July 2025)
        with pytest.raises(HTTPException) as exc_info:
=======

        with pytest.raises(
            ValueError, match="Expense not found or not authorized to edit"
        ):
>>>>>>> 0e940a34
            await expense_service.update_expense(
                "group_id",
                "65f1a2b3c4d5e6f7a8b9c0d1",
                update_request,
                "unauthorized_user",
            )
        assert exc_info.value.status_code == 403
        assert "Not authorized" in str(exc_info.value.detail)


def test_expense_split_validation():
    """Test expense split validation with proper assertions"""
    # Valid split - should not raise exception
    splits = [
        ExpenseSplit(userId="user_a", amount=50.0),
        ExpenseSplit(userId="user_b", amount=50.0),
    ]

    expense_request = ExpenseCreateRequest(
        description="Test expense", amount=100.0, splits=splits
    )

    # Verify the expense was created successfully
    assert expense_request.amount == 100.0
    assert len(expense_request.splits) == 2
    assert sum(split.amount for split in expense_request.splits) == 100.0

    # Invalid split - should raise validation error
    with pytest.raises(
        ValueError, match="Split amounts must sum to total expense amount"
    ):
        invalid_splits = [
            ExpenseSplit(userId="user_a", amount=40.0),
            # Total 90, but expense is 100
            ExpenseSplit(userId="user_b", amount=50.0),
        ]

        ExpenseCreateRequest(
            description="Test expense", amount=100.0, splits=invalid_splits
        )


def test_split_types():
    """Test different split types with proper validation"""
    # Equal split
    equal_splits = [
        ExpenseSplit(userId="user_a", amount=33.33, type=SplitType.EQUAL),
        ExpenseSplit(userId="user_b", amount=33.33, type=SplitType.EQUAL),
        ExpenseSplit(userId="user_c", amount=33.34, type=SplitType.EQUAL),
    ]

    expense = ExpenseCreateRequest(
        description="Equal split expense",
        amount=100.0,
        splits=equal_splits,
        splitType=SplitType.EQUAL,
    )

    assert expense.splitType == SplitType.EQUAL
    assert len(expense.splits) == 3
    # Verify total with floating point tolerance
    total = sum(split.amount for split in expense.splits)
    assert abs(total - 100.0) < 0.01

    # Unequal split
    unequal_splits = [
        ExpenseSplit(userId="user_a", amount=60.0, type=SplitType.UNEQUAL),
        ExpenseSplit(userId="user_b", amount=40.0, type=SplitType.UNEQUAL),
    ]

    expense = ExpenseCreateRequest(
        description="Unequal split expense",
        amount=100.0,
        splits=unequal_splits,
        splitType=SplitType.UNEQUAL,
    )

    assert expense.splitType == SplitType.UNEQUAL
    assert expense.splits[0].amount == 60.0
    assert expense.splits[1].amount == 40.0


@pytest.mark.asyncio
async def test_get_expense_by_id_success(expense_service, mock_expense_data):
    """Test successful expense retrieval"""
    with patch("app.expenses.service.mongodb") as mock_mongodb:
        mock_db = MagicMock()
        mock_mongodb.database = mock_db

        # Mock group membership check
        mock_db.groups.find_one = AsyncMock(
            return_value={"_id": ObjectId("65f1a2b3c4d5e6f7a8b9c0d0")}
        )

        # Mock expense lookup
        mock_db.expenses.find_one = AsyncMock(return_value=mock_expense_data)

        # Mock settlements lookup
        mock_cursor = AsyncMock()
        mock_cursor.to_list.return_value = []
        mock_db.settlements.find.return_value = mock_cursor

        with patch.object(expense_service, "_expense_doc_to_response") as mock_response:
            mock_response.return_value = {
                "id": "expense_id",
                "description": "Test Dinner",
            }

            result = await expense_service.get_expense_by_id(
                "65f1a2b3c4d5e6f7a8b9c0d0", "65f1a2b3c4d5e6f7a8b9c0d1", "user_a"
            )

            assert result is not None
            mock_db.groups.find_one.assert_called_once()
            mock_db.expenses.find_one.assert_called_once()


@pytest.mark.asyncio
async def test_get_expense_by_id_not_found(expense_service):
    """Test expense retrieval when expense doesn't exist"""
    with patch("app.expenses.service.mongodb") as mock_mongodb:
        mock_db = MagicMock()
        mock_mongodb.database = mock_db

        # Mock group membership check
        mock_db.groups.find_one = AsyncMock(
            return_value={"_id": ObjectId("65f1a2b3c4d5e6f7a8b9c0d0")}
        )

        # Mock expense not found
        mock_db.expenses.find_one = AsyncMock(return_value=None)
<<<<<<< HEAD
        
        ''' with pytest.raises(ValueError, match="Expense not found"):
            await expense_service.get_expense_by_id("65f1a2b3c4d5e6f7a8b9c0d0", "65f1a2b3c4d5e6f7a8b9c0d1", "user_a")'''
        # Updated after stricter exception handling (July 2025)
        with pytest.raises(HTTPException) as exc_info:
            await expense_service.get_expense_by_id(
                "65f1a2b3c4d5e6f7a8b9c0d0",
                "65f1a2b3c4d5e6f7a8b9c0d1",
                "user_a"
            )
        assert exc_info.value.status_code == 404
        assert "Expense not found" in exc_info.value.detail
=======

        with pytest.raises(ValueError, match="Expense not found"):
            await expense_service.get_expense_by_id(
                "65f1a2b3c4d5e6f7a8b9c0d0", "65f1a2b3c4d5e6f7a8b9c0d1", "user_a"
            )

>>>>>>> 0e940a34

@pytest.mark.asyncio
async def test_list_group_expenses_success(
    expense_service, mock_group_data, mock_expense_data
):
    """Test successful listing of group expenses"""
    with patch("app.expenses.service.mongodb") as mock_mongodb:
        mock_db = MagicMock()
        mock_mongodb.database = mock_db

        # Mock group membership check
        mock_db.groups.find_one = AsyncMock(return_value=mock_group_data)

        # Mock expense lookup
        mock_expense_cursor = AsyncMock()
        mock_expense_cursor.to_list.return_value = [mock_expense_data]
        mock_db.expenses.find.return_value.sort.return_value.skip.return_value.limit.return_value = (
            mock_expense_cursor
        )
        mock_db.expenses.count_documents = AsyncMock(return_value=1)

        # Mock aggregation for summary
        mock_aggregate_cursor = AsyncMock()
        mock_aggregate_cursor.to_list.return_value = [
            {"totalAmount": 100.0, "expenseCount": 1, "avgExpense": 100.0}
        ]
        mock_db.expenses.aggregate.return_value = mock_aggregate_cursor

        with patch.object(
            expense_service, "_expense_doc_to_response", new_callable=AsyncMock
        ) as mock_response:
            mock_response.return_value = {
                "id": "expense_id",
                "description": "Test Dinner",
            }

            result = await expense_service.list_group_expenses(
                "65f1a2b3c4d5e6f7a8b9c0d0", "user_a"
            )

            assert result is not None
            assert "expenses" in result
            assert len(result["expenses"]) == 1
            assert "pagination" in result
            assert result["pagination"]["total"] == 1
            assert "summary" in result
            assert result["summary"]["totalAmount"] == 100.0
            mock_db.groups.find_one.assert_called_once()
            mock_db.expenses.find.assert_called_once()
            mock_db.expenses.count_documents.assert_called_once()
            mock_db.expenses.aggregate.assert_called_once()


@pytest.mark.asyncio
async def test_list_group_expenses_empty(expense_service, mock_group_data):
    """Test listing group expenses when there are none"""
    with patch("app.expenses.service.mongodb") as mock_mongodb:
        mock_db = MagicMock()
        mock_mongodb.database = mock_db

        mock_db.groups.find_one = AsyncMock(return_value=mock_group_data)

        mock_expense_cursor = AsyncMock()
        mock_expense_cursor.to_list.return_value = []  # No expenses
        mock_db.expenses.find.return_value.sort.return_value.skip.return_value.limit.return_value = (
            mock_expense_cursor
        )
        mock_db.expenses.count_documents = AsyncMock(return_value=0)

        mock_aggregate_cursor = AsyncMock()
        mock_aggregate_cursor.to_list.return_value = []  # No summary
        mock_db.expenses.aggregate.return_value = mock_aggregate_cursor

        result = await expense_service.list_group_expenses(
            "65f1a2b3c4d5e6f7a8b9c0d0", "user_a"
        )

        assert result is not None
        assert len(result["expenses"]) == 0
        assert result["pagination"]["total"] == 0
        assert result["summary"]["totalAmount"] == 0


@pytest.mark.asyncio
async def test_list_group_expenses_pagination(
    expense_service, mock_group_data, mock_expense_data
):
    """Test pagination for listing group expenses"""
    with patch("app.expenses.service.mongodb") as mock_mongodb:
        mock_db = MagicMock()
        mock_mongodb.database = mock_db

        mock_db.groups.find_one = AsyncMock(return_value=mock_group_data)

        # Simulate 5 expenses, limit 2, page 2
        expenses_page_2 = [
            mock_expense_data,
            mock_expense_data,
        ]  # Dummy data for page 2

        mock_expense_cursor = AsyncMock()
        mock_expense_cursor.to_list.return_value = expenses_page_2
        mock_db.expenses.find.return_value.sort.return_value.skip.return_value.limit.return_value = (
            mock_expense_cursor
        )
        mock_db.expenses.count_documents = AsyncMock(
            return_value=5)  # Total 5 expenses

        mock_aggregate_cursor = AsyncMock()
        mock_aggregate_cursor.to_list.return_value = [
            {"totalAmount": 200.0, "expenseCount": 2, "avgExpense": 100.0}
        ]
        mock_db.expenses.aggregate.return_value = mock_aggregate_cursor

        with patch.object(
            expense_service, "_expense_doc_to_response", new_callable=AsyncMock
        ) as mock_response:
            # Each call to _expense_doc_to_response will return a unique dict to simulate different expenses
            mock_response.side_effect = [
                {"id": "expense_1", "description": "Dinner 1"},
                {"id": "expense_2", "description": "Dinner 2"},
            ]

            result = await expense_service.list_group_expenses(
                "65f1a2b3c4d5e6f7a8b9c0d0", "user_a", page=2, limit=2
            )

            assert len(result["expenses"]) == 2
            assert result["pagination"]["page"] == 2
            assert result["pagination"]["limit"] == 2
            assert result["pagination"]["total"] == 5
            assert result["pagination"]["totalPages"] == 3  # (5 + 2 - 1) // 2
            assert result["pagination"]["hasNext"] is True
            assert result["pagination"]["hasPrev"] is True
            # Check skip value: (page - 1) * limit = (2 - 1) * 2 = 2
            mock_db.expenses.find.return_value.sort.return_value.skip.assert_called_with(
                2
            )
            mock_db.expenses.find.return_value.sort.return_value.skip.return_value.limit.assert_called_with(
                2
            )


@pytest.mark.asyncio
async def test_list_group_expenses_filters(
    expense_service, mock_group_data, mock_expense_data
):
    """Test filters (date, tags) for listing group expenses"""
    from_date = datetime(2023, 1, 1, tzinfo=timezone.utc)
    to_date = datetime(2023, 1, 31, tzinfo=timezone.utc)
    tags = ["food", "urgent"]

    with patch("app.expenses.service.mongodb") as mock_mongodb:
        mock_db = MagicMock()
        mock_mongodb.database = mock_db

        mock_db.groups.find_one = AsyncMock(return_value=mock_group_data)

        mock_expense_cursor = AsyncMock()
        mock_expense_cursor.to_list.return_value = [mock_expense_data]
        mock_db.expenses.find.return_value.sort.return_value.skip.return_value.limit.return_value = (
            mock_expense_cursor
        )
        mock_db.expenses.count_documents = AsyncMock(return_value=1)

        mock_aggregate_cursor = AsyncMock()
        mock_aggregate_cursor.to_list.return_value = [
            {"totalAmount": 100.0, "expenseCount": 1, "avgExpense": 100.0}
        ]
        mock_db.expenses.aggregate.return_value = mock_aggregate_cursor

        with patch.object(
            expense_service, "_expense_doc_to_response", new_callable=AsyncMock
        ) as mock_response:
            mock_response.return_value = {
                "id": "expense_id",
                "description": "Filtered Dinner",
            }

            await expense_service.list_group_expenses(
                "65f1a2b3c4d5e6f7a8b9c0d0",
                "user_a",
                from_date=from_date,
                to_date=to_date,
                tags=tags,
            )

            # Check if find query was called with correct filters
            call_args = mock_db.expenses.find.call_args[0][0]
            assert "createdAt" in call_args
            assert call_args["createdAt"]["$gte"] == from_date
            assert call_args["createdAt"]["$lte"] == to_date
            assert "tags" in call_args
            assert call_args["tags"]["$in"] == tags

            # Check if aggregate query was also called with correct filters
            aggregate_call_args = mock_db.expenses.aggregate.call_args[0][0]
            assert "$match" in aggregate_call_args[0]
            match_query = aggregate_call_args[0]["$match"]
            assert "createdAt" in match_query
            assert match_query["createdAt"]["$gte"] == from_date
            assert match_query["createdAt"]["$lte"] == to_date
            assert "tags" in match_query
            assert match_query["tags"]["$in"] == tags


@pytest.mark.asyncio
async def test_list_group_expenses_group_not_found(expense_service):
    """Test listing expenses when group is not found or user not member"""
    valid_but_non_existent_group_id = str(ObjectId())
    with patch("app.expenses.service.mongodb") as mock_mongodb:
        mock_db = MagicMock()
        mock_mongodb.database = mock_db
        mock_db.groups.find_one = AsyncMock(
            return_value=None)  # Group not found

        with pytest.raises(ValueError, match="Group not found or user not a member"):
            await expense_service.list_group_expenses(
                valid_but_non_existent_group_id, "user_a"
            )


@pytest.mark.asyncio
async def test_delete_expense_success(expense_service, mock_expense_data):
    """Test successful deletion of an expense"""
    group_id = mock_expense_data["groupId"]
    expense_id = str(mock_expense_data["_id"])
    user_id = mock_expense_data["createdBy"]

    with patch("app.expenses.service.mongodb") as mock_mongodb:
        mock_db = MagicMock()
        mock_mongodb.database = mock_db

        # Mock finding the expense to be deleted
        mock_db.expenses.find_one = AsyncMock(return_value=mock_expense_data)

        # Mock successful deletion of expense
        mock_delete_expense_result = MagicMock()
        mock_delete_expense_result.deleted_count = 1
        mock_db.expenses.delete_one = AsyncMock(
            return_value=mock_delete_expense_result)

        # Mock successful deletion of related settlements
        mock_delete_settlements_result = MagicMock()
        mock_delete_settlements_result.deleted_count = 2  # Assume 2 settlements deleted
        mock_db.settlements.delete_many = AsyncMock(
            return_value=mock_delete_settlements_result
        )

        result = await expense_service.delete_expense(group_id, expense_id, user_id)

        assert result is True
        mock_db.expenses.find_one.assert_called_once_with(
            {"_id": ObjectId(expense_id), "groupId": group_id,
             "createdBy": user_id}
        )
        mock_db.settlements.delete_many.assert_called_once_with(
            {"expenseId": expense_id}
        )
        mock_db.expenses.delete_one.assert_called_once_with(
            {"_id": ObjectId(expense_id)}
        )


@pytest.mark.asyncio
async def test_delete_expense_not_found(expense_service):
    """Test deleting an expense that is not found or user not authorized"""
    group_id = str(ObjectId())  # Valid format
    expense_id = str(ObjectId())  # Valid format
    user_id = "user_id_test"  # This is used for matching createdBy, can be string

    with patch("app.expenses.service.mongodb") as mock_mongodb:
        mock_db = MagicMock()
        mock_mongodb.database = mock_db

        # Mock finding no expense
        mock_db.expenses.find_one = AsyncMock(return_value=None)

        mock_db.settlements.delete_many = (
            AsyncMock()
        )  # Should not be called if expense not found
        mock_db.expenses.delete_one = AsyncMock()  # Should not be called

<<<<<<< HEAD
        '''with pytest.raises(ValueError, match="Expense not found or not authorized to delete"):
            await expense_service.delete_expense(group_id, expense_id, user_id)

        mock_db.settlements.delete_many.assert_not_called()
        mock_db.expenses.delete_one.assert_not_called()'''
        # Updated after stricter exception handling (July 2025)
        with pytest.raises(HTTPException) as exc_info:
=======
        with pytest.raises(
            ValueError, match="Expense not found or not authorized to delete"
        ):
>>>>>>> 0e940a34
            await expense_service.delete_expense(group_id, expense_id, user_id)
        
        assert exc_info.value.status_code == 403
        assert exc_info.value.detail == "Not authorized to delete this expense or it does not exist"

        mock_db.settlements.delete_many.assert_not_called()
        mock_db.expenses.delete_one.assert_not_called()


@pytest.mark.asyncio
async def test_delete_expense_failed_deletion(expense_service, mock_expense_data):
    """Test scenario where expense deletion from DB fails"""
    group_id = mock_expense_data["groupId"]
    expense_id = str(mock_expense_data["_id"])
    user_id = mock_expense_data["createdBy"]

    with patch("app.expenses.service.mongodb") as mock_mongodb:
        mock_db = MagicMock()
        mock_mongodb.database = mock_db

        mock_db.expenses.find_one = AsyncMock(return_value=mock_expense_data)

        mock_delete_expense_result = MagicMock()
        mock_delete_expense_result.deleted_count = 0  # Simulate DB deletion failure
        mock_db.expenses.delete_one = AsyncMock(
            return_value=mock_delete_expense_result)

        mock_db.settlements.delete_many = AsyncMock()

        result = await expense_service.delete_expense(group_id, expense_id, user_id)

        assert result is False  # Deletion failed
        # Settlements should still be attempted to be deleted
        mock_db.settlements.delete_many.assert_called_once()
        mock_db.expenses.delete_one.assert_called_once()


@pytest.mark.asyncio
async def test_create_manual_settlement_success(expense_service, mock_group_data):
    """Test successful creation of a manual settlement"""
    from app.expenses.schemas import SettlementCreateRequest

    group_id = str(mock_group_data["_id"])
    user_id = "user_a"  # User creating the settlement
    payer_id_obj = ObjectId()
    payee_id_obj = ObjectId()
    payer_id_str = str(payer_id_obj)
    payee_id_str = str(payee_id_obj)

    settlement_request = SettlementCreateRequest(
        payer_id=payer_id_str,
        payee_id=payee_id_str,
        amount=50.0,
        description="Manual payback",
    )

    mock_user_b_data = {"_id": payer_id_obj, "name": "User B"}
    mock_user_c_data = {"_id": payee_id_obj, "name": "User C"}

    with patch("app.expenses.service.mongodb") as mock_mongodb:
        mock_db = MagicMock()
        mock_mongodb.database = mock_db

        # Mock group membership check
        mock_db.groups.find_one = AsyncMock(return_value=mock_group_data)

        # Mock user lookups for names
        # This function will be the side_effect for mock_db.users.find
        # It needs to be a sync function that returns a cursor mock.
        def sync_mock_user_find_cursor_factory(query, *args, **kwargs):
            ids_in_query_objs = query["_id"]["$in"]
            users_to_return = []
            if payer_id_obj in ids_in_query_objs:
                users_to_return.append(mock_user_b_data)
            if payee_id_obj in ids_in_query_objs:
                users_to_return.append(mock_user_c_data)

            cursor_mock = AsyncMock()  # This is the cursor mock
            cursor_mock.to_list = AsyncMock(
                return_value=users_to_return
            )  # .to_list() is an async method on the cursor
            return cursor_mock  # The factory returns the configured cursor mock

        # mock_db.users.find is a MagicMock because .find() is a synchronous method.
        # Its side_effect (our factory) is called when mock_db.users.find() is invoked.
        mock_db.users.find = MagicMock(
            side_effect=sync_mock_user_find_cursor_factory)

        # Mock settlement insertion
        mock_db.settlements.insert_one = AsyncMock()

        result = await expense_service.create_manual_settlement(
            group_id, settlement_request, user_id
        )

        assert result is not None
        assert result.groupId == group_id
        assert result.payerId == payer_id_str
        assert result.payeeId == payee_id_str
        assert result.amount == 50.0
        assert result.description == "Manual payback"
        assert result.status == "completed"  # Manual settlements are marked completed
        assert result.payerName == "User B"
        assert result.payeeName == "User C"

        mock_db.groups.find_one.assert_called_once_with(
            {"_id": ObjectId(group_id), "members.userId": user_id}
        )
        mock_db.users.find.assert_called_once()
        mock_db.settlements.insert_one.assert_called_once()
        inserted_doc = mock_db.settlements.insert_one.call_args[0][0]
        # Manual settlements have no expenseId
        assert inserted_doc["expenseId"] is None


@pytest.mark.asyncio
async def test_create_manual_settlement_group_not_found(expense_service):
    """Test creating manual settlement when group is not found or user not member"""
    from app.expenses.schemas import SettlementCreateRequest

    group_id = str(ObjectId())  # Valid format
    user_id = "user_a"
    settlement_request = SettlementCreateRequest(
        payer_id=str(ObjectId()),  # Valid format
        payee_id=str(ObjectId()),  # Valid format
        amount=50.0,
    )

    with patch("app.expenses.service.mongodb") as mock_mongodb:
        mock_db = MagicMock()
        mock_mongodb.database = mock_db
        mock_db.groups.find_one = AsyncMock(
            return_value=None)  # Group not found

<<<<<<< HEAD
        '''with pytest.raises(ValueError, match="Group not found or user not a member"):
            await expense_service.create_manual_settlement(group_id, settlement_request, user_id)

        mock_db.settlements.insert_one.assert_not_called()'''
        #Updated after stricter exception handling (July 2025)
        with pytest.raises(HTTPException) as exc_info:
            await expense_service.create_manual_settlement(group_id, settlement_request, user_id)
=======
        with pytest.raises(ValueError, match="Group not found or user not a member"):
            await expense_service.create_manual_settlement(
                group_id, settlement_request, user_id
            )
>>>>>>> 0e940a34

        assert exc_info.value.status_code == 403
        assert exc_info.value.detail == "Group not found or user not a member"

        mock_db.settlements.insert_one.assert_not_called()


@pytest.mark.asyncio
async def test_get_group_settlements_success(expense_service, mock_group_data):
    """Test successful listing of group settlements"""
    group_id = str(mock_group_data["_id"])
    user_id = "user_a"

    mock_settlement_doc = {
        "_id": ObjectId(),
        "groupId": group_id,
        "payerId": "user_b",
        "payeeId": "user_c",
        "amount": 50.0,
        "status": "pending",
        "description": "A settlement",
        "createdAt": datetime.now(timezone.utc),
        "payerName": "User B",
        "payeeName": "User C",
    }

    with patch("app.expenses.service.mongodb") as mock_mongodb:
        mock_db = MagicMock()
        mock_mongodb.database = mock_db

        mock_db.groups.find_one = AsyncMock(return_value=mock_group_data)

        mock_settlements_cursor = AsyncMock()
        mock_settlements_cursor.to_list.return_value = [mock_settlement_doc]
        mock_db.settlements.find.return_value.sort.return_value.skip.return_value.limit.return_value = (
            mock_settlements_cursor
        )
        mock_db.settlements.count_documents = AsyncMock(return_value=1)

        result = await expense_service.get_group_settlements(group_id, user_id)

        assert result is not None
        assert "settlements" in result
        assert len(result["settlements"]) == 1
        assert result["settlements"][0].amount == 50.0
        assert "total" in result
        assert result["total"] == 1
        assert "page" in result
        assert "limit" in result

        mock_db.groups.find_one.assert_called_once()
        mock_db.settlements.find.assert_called_once()
        mock_db.settlements.count_documents.assert_called_once()
        # Check default sort, skip, limit
        mock_db.settlements.find.return_value.sort.assert_called_with(
            "createdAt", -1)
        mock_db.settlements.find.return_value.sort.return_value.skip.assert_called_with(
            0
        )  # (1-1)*50
        mock_db.settlements.find.return_value.sort.return_value.skip.return_value.limit.assert_called_with(
            50
        )


@pytest.mark.asyncio
async def test_get_group_settlements_with_filters_and_pagination(
    expense_service, mock_group_data
):
    """Test listing group settlements with status filter and pagination"""
    group_id = str(mock_group_data["_id"])
    user_id = "user_a"
    status_filter = "completed"
    page = 2
    limit = 10

    mock_settlement_doc = {
        "_id": ObjectId(),
        "groupId": group_id,
        "payerId": "user_b",
        "payeeId": "user_c",
        "amount": 50.0,
        "status": "completed",
        "description": "A settlement",
        "createdAt": datetime.now(timezone.utc),
        "payerName": "User B",
        "payeeName": "User C",
    }

    with patch("app.expenses.service.mongodb") as mock_mongodb:
        mock_db = MagicMock()
        mock_mongodb.database = mock_db

        mock_db.groups.find_one = AsyncMock(return_value=mock_group_data)

        mock_settlements_cursor = AsyncMock()
        mock_settlements_cursor.to_list.return_value = [
            mock_settlement_doc
        ] * 5  # Simulate 5 settlements for this page
        mock_db.settlements.find.return_value.sort.return_value.skip.return_value.limit.return_value = (
            mock_settlements_cursor
        )
        mock_db.settlements.count_documents = AsyncMock(
            return_value=15
        )  # Total 15 settlements matching filter

        result = await expense_service.get_group_settlements(
            group_id, user_id, status_filter=status_filter, page=page, limit=limit
        )

        assert len(result["settlements"]) == 5
        assert result["total"] == 15
        assert result["page"] == page
        assert result["limit"] == limit

        # Verify find query
        find_call_args = mock_db.settlements.find.call_args[0][0]
        assert find_call_args["groupId"] == group_id
        assert find_call_args["status"] == status_filter

        # Verify count_documents query
        count_call_args = mock_db.settlements.count_documents.call_args[0][0]
        assert count_call_args["groupId"] == group_id
        assert count_call_args["status"] == status_filter

        # Verify skip and limit
        mock_db.settlements.find.return_value.sort.return_value.skip.assert_called_with(
            (page - 1) * limit
        )
        mock_db.settlements.find.return_value.sort.return_value.skip.return_value.limit.assert_called_with(
            limit
        )


@pytest.mark.asyncio
async def test_get_group_settlements_group_not_found(expense_service):
    """Test listing settlements when group not found or user not member"""
    group_id = str(ObjectId())  # Valid format
    user_id = "user_a"

    with patch("app.expenses.service.mongodb") as mock_mongodb:
        mock_db = MagicMock()
        mock_mongodb.database = mock_db
        mock_db.groups.find_one = AsyncMock(
            return_value=None)  # Group not found

        '''with pytest.raises(ValueError, match="Group not found or user not a member"):
            await expense_service.get_group_settlements(group_id, user_id)'''
        # Updated after stricter exception handling (July 2025)
        with pytest.raises(HTTPException) as exc_info:
            await expense_service.get_group_settlements(group_id, user_id)

        assert exc_info.value.status_code == 403
        assert exc_info.value.detail == "Group not found or user not a member"

        mock_db.settlements.find.assert_not_called()
        mock_db.settlements.count_documents.assert_not_called()


@pytest.mark.asyncio
async def test_get_settlement_by_id_success(expense_service, mock_group_data):
    """Test successful retrieval of a settlement by ID"""
    group_id = str(mock_group_data["_id"])
    user_id = "user_a"
    settlement_id_obj = ObjectId()
    settlement_id_str = str(settlement_id_obj)

    mock_settlement_doc = {
        "_id": settlement_id_obj,
        "groupId": group_id,
        "payerId": "user_b",
        "payeeId": "user_c",
        "amount": 75.0,
        "status": "pending",
        "description": "Specific settlement",
        "createdAt": datetime.now(timezone.utc),
        "payerName": "User B",
        "payeeName": "User C",
    }

    with patch("app.expenses.service.mongodb") as mock_mongodb:
        mock_db = MagicMock()
        mock_mongodb.database = mock_db

        mock_db.groups.find_one = AsyncMock(return_value=mock_group_data)
        mock_db.settlements.find_one = AsyncMock(
            return_value=mock_settlement_doc)

        result = await expense_service.get_settlement_by_id(
            group_id, settlement_id_str, user_id
        )

        assert result is not None
        assert result.id == settlement_id_str  # Changed from _id to id
        assert result.amount == 75.0
        assert result.description == "Specific settlement"

        mock_db.groups.find_one.assert_called_once_with(
            {"_id": ObjectId(group_id), "members.userId": user_id}
        )
        mock_db.settlements.find_one.assert_called_once_with(
            {"_id": ObjectId(settlement_id_str), "groupId": group_id}
        )


@pytest.mark.asyncio
async def test_get_settlement_by_id_not_found(expense_service, mock_group_data):
    """Test retrieving a settlement by ID when it's not found"""
    group_id = str(mock_group_data["_id"])
    user_id = "user_a"
    settlement_id_str = str(ObjectId())  # Non-existent ID

    with patch("app.expenses.service.mongodb") as mock_mongodb:
        mock_db = MagicMock()
        mock_mongodb.database = mock_db

        mock_db.groups.find_one = AsyncMock(return_value=mock_group_data)
        mock_db.settlements.find_one = AsyncMock(
            return_value=None
        )  # Settlement not found

<<<<<<< HEAD
        '''with pytest.raises(ValueError, match="Settlement not found"):
            await expense_service.get_settlement_by_id(group_id, settlement_id_str, user_id)'''
        # Updated after stricter exception handling (July 2025)
        with pytest.raises(HTTPException) as exc_info:
            await expense_service.get_settlement_by_id(group_id, settlement_id_str, user_id)
=======
        with pytest.raises(ValueError, match="Settlement not found"):
            await expense_service.get_settlement_by_id(
                group_id, settlement_id_str, user_id
            )

>>>>>>> 0e940a34

        assert exc_info.value.status_code == 404
        assert exc_info.value.detail == "Settlement not found"

@pytest.mark.asyncio
async def test_get_settlement_by_id_group_access_denied(expense_service):
    """Test retrieving settlement when user not member of the group"""
    group_id = str(ObjectId())
    user_id = "user_a"
    settlement_id_str = str(ObjectId())

    with patch("app.expenses.service.mongodb") as mock_mongodb:
        mock_db = MagicMock()
        mock_mongodb.database = mock_db

        mock_db.groups.find_one = AsyncMock(
            return_value=None
        )  # User not in group / group doesn't exist

<<<<<<< HEAD
        '''with pytest.raises(ValueError, match="Group not found or user not a member"):
            await expense_service.get_settlement_by_id(group_id, settlement_id_str, user_id)'''
        # Updated after stricter exception handling (July 2025)
        with pytest.raises(HTTPException) as exc_info:
            await expense_service.get_settlement_by_id(group_id, settlement_id_str, user_id)
=======
        with pytest.raises(ValueError, match="Group not found or user not a member"):
            await expense_service.get_settlement_by_id(
                group_id, settlement_id_str, user_id
            )
>>>>>>> 0e940a34

        assert exc_info.value.status_code == 403
        assert exc_info.value.detail == "Group not found or user not a member"

        mock_db.settlements.find_one.assert_not_called()


@pytest.mark.asyncio
async def test_update_settlement_status_success(expense_service):
    """Test successful update of settlement status"""
    from app.expenses.schemas import SettlementStatus

    group_id = str(ObjectId())
    settlement_id_obj = ObjectId()
    settlement_id_str = str(settlement_id_obj)
    new_status = SettlementStatus.COMPLETED
    paid_at_time = datetime.now(timezone.utc)

    # Original settlement doc (before update)
    original_settlement_doc = {
        "_id": settlement_id_obj,
        "groupId": group_id,
        "status": "pending",
        "payerId": "p1",
        "payeeId": "p2",
        "amount": 10,
        "payerName": "P1",
        "payeeName": "P2",
        "createdAt": datetime.now(timezone.utc) - timedelta(days=1),
    }
    # Settlement doc after update
    updated_settlement_doc = original_settlement_doc.copy()
    updated_settlement_doc["status"] = new_status.value
    updated_settlement_doc["paidAt"] = paid_at_time
    updated_settlement_doc["updatedAt"] = datetime.now(
        timezone.utc
    )  # Will be set by the method

    with patch("app.expenses.service.mongodb") as mock_mongodb:
        mock_db = MagicMock()
        mock_mongodb.database = mock_db

        mock_update_result = MagicMock()
        mock_update_result.matched_count = 1
        mock_db.settlements.update_one = AsyncMock(
            return_value=mock_update_result)

        # find_one is called to retrieve the updated document
        mock_db.settlements.find_one = AsyncMock(
            return_value=updated_settlement_doc)

        result = await expense_service.update_settlement_status(
            group_id, settlement_id_str, new_status, paid_at=paid_at_time
        )

        assert result is not None
        assert result.id == settlement_id_str  # Changed from _id to id
        assert result.status == new_status.value
        assert result.paidAt == paid_at_time

        mock_db.settlements.update_one.assert_called_once()
        update_call_args = mock_db.settlements.update_one.call_args[0]
        assert update_call_args[0] == {
            "_id": settlement_id_obj,
            "groupId": group_id,
        }  # Filter query
        assert "$set" in update_call_args[1]
        set_doc = update_call_args[1]["$set"]
        assert set_doc["status"] == new_status.value
        assert set_doc["paidAt"] == paid_at_time
        assert "updatedAt" in set_doc

        mock_db.settlements.find_one.assert_called_once_with(
            {"_id": settlement_id_obj})


@pytest.mark.asyncio
async def test_update_settlement_status_not_found(expense_service):
    """Test updating status for a non-existent settlement"""
    from app.expenses.schemas import SettlementStatus

    group_id = str(ObjectId())
    settlement_id_str = str(ObjectId())  # Non-existent ID
    new_status = SettlementStatus.CANCELLED

    with patch("app.expenses.service.mongodb") as mock_mongodb:
        mock_db = MagicMock()
        mock_mongodb.database = mock_db

        mock_update_result = MagicMock()
        mock_update_result.matched_count = 0  # Simulate settlement not found
        mock_db.settlements.update_one = AsyncMock(
            return_value=mock_update_result)

        mock_db.settlements.find_one = AsyncMock(return_value=None)

<<<<<<< HEAD

        '''with pytest.raises(ValueError, match="Settlement not found"):
            await expense_service.update_settlement_status(
                group_id, settlement_id_str, new_status
            )'''
        # Updated after stricter exception handling (July 2025)
        with pytest.raises(HTTPException) as exc_info:
=======
        with pytest.raises(ValueError, match="Settlement not found"):
>>>>>>> 0e940a34
            await expense_service.update_settlement_status(
                group_id, settlement_id_str, new_status
            )

<<<<<<< HEAD
        assert exc_info.value.status_code == 404
        assert exc_info.value.detail == "Settlement not found"

        mock_db.settlements.find_one.assert_not_called() # Should not be called if update fails
=======
        # Should not be called if update fails
        mock_db.settlements.find_one.assert_not_called()

>>>>>>> 0e940a34

@pytest.mark.asyncio
async def test_delete_settlement_success(expense_service, mock_group_data):
    """Test successful deletion of a settlement"""
    group_id = str(mock_group_data["_id"])
    user_id = "user_a"  # User performing the deletion
    settlement_id_obj = ObjectId()
    settlement_id_str = str(settlement_id_obj)

    with patch("app.expenses.service.mongodb") as mock_mongodb:
        mock_db = MagicMock()
        mock_mongodb.database = mock_db

        # Mock group membership check
        mock_db.groups.find_one = AsyncMock(return_value=mock_group_data)

        # Mock successful deletion
        mock_delete_result = MagicMock()
        mock_delete_result.deleted_count = 1
        mock_db.settlements.delete_one = AsyncMock(
            return_value=mock_delete_result)

        result = await expense_service.delete_settlement(
            group_id, settlement_id_str, user_id
        )

        assert result is True
        mock_db.groups.find_one.assert_called_once_with(
            {"_id": ObjectId(group_id), "members.userId": user_id}
        )
        mock_db.settlements.delete_one.assert_called_once_with(
            {"_id": ObjectId(settlement_id_str), "groupId": group_id}
        )


@pytest.mark.asyncio
async def test_delete_settlement_not_found(expense_service, mock_group_data):
    """Test deleting a settlement that is not found"""
    group_id = str(mock_group_data["_id"])
    user_id = "user_a"
    settlement_id_str = str(ObjectId())  # Non-existent ID

    with patch("app.expenses.service.mongodb") as mock_mongodb:
        mock_db = MagicMock()
        mock_mongodb.database = mock_db

        mock_db.groups.find_one = AsyncMock(return_value=mock_group_data)

        mock_delete_result = MagicMock()
        mock_delete_result.deleted_count = 0  # Simulate not found
        mock_db.settlements.delete_one = AsyncMock(
            return_value=mock_delete_result)

        result = await expense_service.delete_settlement(
            group_id, settlement_id_str, user_id
        )

        assert result is False


@pytest.mark.asyncio
async def test_delete_settlement_group_access_denied(expense_service):
    """Test deleting settlement when user not member of the group"""
    group_id = str(ObjectId())
    user_id = "user_a"
    settlement_id_str = str(ObjectId())

    with patch("app.expenses.service.mongodb") as mock_mongodb:
        mock_db = MagicMock()
        mock_mongodb.database = mock_db

        mock_db.groups.find_one = AsyncMock(
            return_value=None)  # User not in group

<<<<<<< HEAD
        '''with pytest.raises(ValueError, match="Group not found or user not a member"):
            await expense_service.delete_settlement(group_id, settlement_id_str, user_id)'''
        # Updated after stricter exception handling (July 2025)
        with pytest.raises(HTTPException) as exc_info:
            await expense_service.delete_settlement(group_id, settlement_id_str, user_id)
=======
        with pytest.raises(ValueError, match="Group not found or user not a member"):
            await expense_service.delete_settlement(
                group_id, settlement_id_str, user_id
            )
>>>>>>> 0e940a34

        assert exc_info.value.status_code == 403
        assert exc_info.value.detail == "Group not found or user not a member"

        mock_db.settlements.delete_one.assert_not_called()


@pytest.mark.asyncio
async def test_get_user_balance_in_group_success(expense_service, mock_group_data):
    """Test successful retrieval of a user's balance in a group"""
    group_id = str(mock_group_data["_id"])
    target_user_id_obj = ObjectId()
    target_user_id_str = str(target_user_id_obj)
    current_user_id = "user_a"  # User making the request

    mock_target_user_doc = {"_id": target_user_id_obj, "name": "User B Target"}

    # Mock settlements involving target_user_id_str
    # User B paid 100 for User A (User A owes User B 100)
    # User C paid 50 for User B (User B owes User C 50)
    # Net for User B: Paid 100, Owed 50. Net Balance = 50 (User B is owed 50 overall)
    mock_settlements_aggregate = [
        {"_id": None, "totalPaid": 100.0, "totalOwed": 50.0}]
    mock_pending_settlements_docs = [  # User B is payee, i.e. is owed
        {
            "_id": ObjectId(),
            "groupId": group_id,
            "payerId": "user_a",
            "payeeId": target_user_id_str,
            "amount": 100.0,
            "status": "pending",
            "description": "Owed to B",
            "createdAt": datetime.now(timezone.utc),
            "payerName": "User A",
            "payeeName": "User B Target",
        }
    ]
    mock_recent_expenses_docs = [  # Expense created by B, B also has a split
        {
            "_id": ObjectId(),
            "groupId": group_id,
            "createdBy": target_user_id_str,
            "description": "Lunch by B",
            "amount": 150.0,
            "splits": [
                {"userId": target_user_id_str, "amount": 75.0},
                {"userId": "user_c", "amount": 75.0},
            ],
            "createdAt": datetime.now(timezone.utc),
        }
    ]

    with patch("app.expenses.service.mongodb") as mock_mongodb:
        mock_db = MagicMock()
        mock_mongodb.database = mock_db

        # Mock group membership check for current_user_id
        mock_db.groups.find_one = AsyncMock(return_value=mock_group_data)
        # Mock target user lookup
        mock_db.users.find_one = AsyncMock(return_value=mock_target_user_doc)

        # Mock settlements aggregation
        mock_aggregate_cursor = AsyncMock()
        mock_aggregate_cursor.to_list.return_value = mock_settlements_aggregate
        mock_db.settlements.aggregate.return_value = mock_aggregate_cursor

        # Mock pending settlements find
        mock_pending_cursor = AsyncMock()
        mock_pending_cursor.to_list.return_value = mock_pending_settlements_docs
        mock_db.settlements.find.return_value = (
            mock_pending_cursor  # This is the first .find() call
        )

        # Mock recent expenses find
        mock_expenses_cursor = AsyncMock()
        mock_expenses_cursor.to_list.return_value = mock_recent_expenses_docs
        # Ensure the second .find() call (for expenses) is correctly patched
        mock_db.expenses.find.return_value.sort.return_value.limit.return_value = (
            mock_expenses_cursor
        )

        result = await expense_service.get_user_balance_in_group(
            group_id, target_user_id_str, current_user_id
        )

        assert result is not None
        assert result["userId"] == target_user_id_str
        assert result["userName"] == "User B Target"
        assert result["totalPaid"] == 100.0
        assert result["totalOwed"] == 50.0
        assert result["netBalance"] == 50.0  # 100 - 50
        assert (
            result["owesYou"]
            is True
            # Net balance is positive, so target_user_id is owed money (by others in general)
        )

        assert len(result["pendingSettlements"]) == 1
        assert result["pendingSettlements"][0].amount == 100.0

        assert len(result["recentExpenses"]) == 1
        assert result["recentExpenses"][0]["description"] == "Lunch by B"
        assert result["recentExpenses"][0]["userShare"] == 75.0

        mock_db.groups.find_one.assert_called_once_with(
            {"_id": ObjectId(group_id), "members.userId": current_user_id}
        )
        mock_db.users.find_one.assert_called_once_with(
            {"_id": target_user_id_obj})
        mock_db.settlements.aggregate.assert_called_once()

        # Check the two find calls to settlements and expenses collections
        settlements_find_call_args = mock_db.settlements.find.call_args[0][0]
        assert (
            settlements_find_call_args["payeeId"] == target_user_id_str
        )  # For pending settlements

        expenses_find_call_args = mock_db.expenses.find.call_args[0][0]
        assert "$or" in expenses_find_call_args  # For recent expenses


@pytest.mark.asyncio
async def test_get_user_balance_in_group_access_denied(expense_service):
    """Test get user balance when current user not in group"""
    group_id = str(ObjectId())
    # Use a valid ObjectId string for target
    target_user_id_str = str(ObjectId())
    current_user_id = "user_x"  # Not in group

    with patch("app.expenses.service.mongodb") as mock_mongodb:
        mock_db = MagicMock()
        mock_mongodb.database = mock_db
        mock_db.groups.find_one = AsyncMock(
            return_value=None
        )  # Current user not member

<<<<<<< HEAD
        '''with pytest.raises(ValueError, match="Group not found or user not a member"):
            await expense_service.get_user_balance_in_group(group_id, target_user_id_str, current_user_id)'''
        # Updated after stricter exception handling (July 2025)
        with pytest.raises(HTTPException) as exc_info:
            await expense_service.get_user_balance_in_group(
                group_id, target_user_id_str, current_user_id
            )

        assert exc_info.value.status_code == 403
        assert exc_info.value.detail == "Group not found or user not a member"
=======
        with pytest.raises(ValueError, match="Group not found or user not a member"):
            await expense_service.get_user_balance_in_group(
                group_id, target_user_id_str, current_user_id
            )
>>>>>>> 0e940a34

        mock_db.users.find_one.assert_not_called()
        mock_db.settlements.aggregate.assert_not_called()
        mock_db.settlements.find.assert_not_called()
        mock_db.expenses.find.assert_not_called()


@pytest.mark.asyncio
async def test_get_friends_balance_summary_success(expense_service):
    """Test successful retrieval of friends balance summary"""
    user_id_obj = ObjectId()
    friend1_id_obj = ObjectId()
    friend2_id_obj = ObjectId()
    user_id_str = str(user_id_obj)
    friend1_id_str = str(friend1_id_obj)
    friend2_id_str = str(friend2_id_obj)

    # Remains as string, used for direct comparison in mock
    group1_id = str(ObjectId())
    group2_id = str(ObjectId())

    mock_user_main_doc = {"_id": user_id_obj, "name": "Main User"}
    mock_friend1_doc = {"_id": friend1_id_obj, "name": "Friend One"}
    mock_friend2_doc = {"_id": friend2_id_obj, "name": "Friend Two"}

    mock_groups_data = [
        {
            "_id": ObjectId(group1_id),
            "name": "Group Alpha",
            "members": [{"userId": user_id_str}, {"userId": friend1_id_str}],
        },
        {
            "_id": ObjectId(group2_id),
            "name": "Group Beta",
            "members": [
                {"userId": user_id_str},
                {"userId": friend1_id_str},
                {"userId": friend2_id_str},
            ],
        },
    ]

    # Mocking settlement aggregations for each friend in each group
    # Friend 1:
    #   Group Alpha: Main owes Friend1 50 (net -50 for Main)
    #   Group Beta: Friend1 owes Main 30 (net +30 for Main)
    #   Total for Friend1: Main is owed 50, owes 30. Net: Main is owed 20 by Friend1.
    # Friend 2:
    #   Group Beta: Main owes Friend2 70 (net -70 for Main)
    #   Total for Friend2: Main owes 70 to Friend2.

    # This is the side_effect for the .aggregate() call. It must be a sync function
    # that returns a cursor mock (AsyncMock).
    def sync_mock_settlements_aggregate_cursor_factory(pipeline, *args, **kwargs):
        match_clause = pipeline[0]["$match"]
        group_id_pipeline = match_clause["groupId"]
        or_conditions = match_clause["$or"]

        # Determine which friend is being processed based on payer/payee in OR condition
        # This is a simplification; real queries are more complex
        pipeline_friend_id = None
        for cond in or_conditions:
            if cond["payerId"] == user_id_str and cond["payeeId"] != user_id_str:
                pipeline_friend_id = cond["payeeId"]
                break
            elif cond["payeeId"] == user_id_str and cond["payerId"] != user_id_str:
                pipeline_friend_id = cond["payerId"]
                break

        mock_agg_cursor = AsyncMock()
        if group_id_pipeline == group1_id and pipeline_friend_id == friend1_id_str:
            # Main owes Friend1 50 in Group Alpha
            mock_agg_cursor.to_list.return_value = [
                {"_id": None, "userOwes": 50.0, "friendOwes": 0.0}
            ]
        elif group_id_pipeline == group2_id and pipeline_friend_id == friend1_id_str:
            # Friend1 owes Main 30 in Group Beta
            mock_agg_cursor.to_list.return_value = [
                {"_id": None, "userOwes": 0.0, "friendOwes": 30.0}
            ]
        elif group_id_pipeline == group2_id and pipeline_friend_id == friend2_id_str:
            # Main owes Friend2 70 in Group Beta
            mock_agg_cursor.to_list.return_value = [
                {"_id": None, "userOwes": 70.0, "friendOwes": 0.0}
            ]
        else:
            mock_agg_cursor.to_list.return_value = [
                {"_id": None, "userOwes": 0.0, "friendOwes": 0.0}
            ]  # Default empty
        return mock_agg_cursor

    with patch("app.expenses.service.mongodb") as mock_mongodb:
        mock_db = MagicMock()
        mock_mongodb.database = mock_db

        # Mock groups user belongs to
        mock_groups_cursor = AsyncMock()
        mock_groups_cursor.to_list.return_value = mock_groups_data
        mock_db.groups.find.return_value = mock_groups_cursor

        # Mock user name lookups
        # This side effect is for the users.find() call. It returns a cursor mock.
        def mock_user_find_cursor_side_effect(query, *args, **kwargs):
            ids_in_query = query["_id"][
                "$in"
            ]  # These are already ObjectIds from the service
            users_to_return = []
            if friend1_id_obj in ids_in_query:
                users_to_return.append(mock_friend1_doc)
            if friend2_id_obj in ids_in_query:
                users_to_return.append(mock_friend2_doc)

            cursor_mock = AsyncMock()
            cursor_mock.to_list = AsyncMock(return_value=users_to_return)
            return cursor_mock

        mock_db.users.find = MagicMock(
            side_effect=mock_user_find_cursor_side_effect)

        # Mock settlement aggregation logic
        # .aggregate() is sync, returns an async cursor.
        mock_db.settlements.aggregate = MagicMock(
            side_effect=sync_mock_settlements_aggregate_cursor_factory
        )

        result = await expense_service.get_friends_balance_summary(user_id_str)

        assert result is not None
        assert "friendsBalance" in result
        assert "summary" in result

        friends_balance = result["friendsBalance"]
        summary = result["summary"]

        assert len(friends_balance) == 2  # Friend1 and Friend2

        friend1_summary = next(
            f for f in friends_balance if f["userId"] == friend1_id_str
        )
        friend2_summary = next(
            f for f in friends_balance if f["userId"] == friend2_id_str
        )

        # Friend1: owes Main 30 (Group Beta), Main owes Friend1 50 (Group Alpha)
        # Net for Friend1: Friend1 owes Main (30 - 50) = -20. So Main is owed 20 by Friend1.
        # The service calculates from perspective of "user_id" (Main User)
        # So if friendOwes > userOwes, it means friend owes user_id.
        # Group Alpha: friendOwes (Friend1 to Main) = 0, userOwes (Main to Friend1) = 50. Balance = 0 - 50 = -50 (Main owes F1 50)
        # Group Beta: friendOwes (Friend1 to Main) = 30, userOwes (Main to Friend1) = 0. Balance = 30 - 0 = +30 (F1 owes Main 30)
        # Total for Friend1: Net Balance = -50 (from G1) + 30 (from G2) = -20. So Main User owes Friend1 20.
        assert friend1_summary["userName"] == "Friend One"
        assert (
            abs(friend1_summary["netBalance"] - (-20.0)) < 0.01
        )  # Main owes Friend1 20
        assert friend1_summary["owesYou"] is False
        assert len(friend1_summary["breakdown"]) == 2

        # Friend2: Main owes Friend2 70 (Group Beta)
        # Group Beta: friendOwes (Friend2 to Main) = 0, userOwes (Main to Friend2) = 70. Balance = 0 - 70 = -70
        # Total for Friend2: Net Balance = -70. So Main User owes Friend2 70.
        assert friend2_summary["userName"] == "Friend Two"
        assert (
            abs(friend2_summary["netBalance"] - (-70.0)) < 0.01
        )  # Main owes Friend2 70
        assert friend2_summary["owesYou"] is False
        assert len(friend2_summary["breakdown"]) == 1
        assert friend2_summary["breakdown"][0]["groupName"] == "Group Beta"
        assert abs(friend2_summary["breakdown"][0]["balance"] - (-70.0)) < 0.01

        # Summary: Main owes Friend1 20, Main owes Friend2 70.
        # totalOwedToYou = 0
        # totalYouOwe = 20 (to F1) + 70 (to F2) = 90
        assert abs(summary["totalOwedToYou"] - 0.0) < 0.01
        assert abs(summary["totalYouOwe"] - 90.0) < 0.01
        assert abs(summary["netBalance"] - (-90.0)) < 0.01
        assert summary["friendCount"] == 2
        assert summary["activeGroups"] == 2

        # Verify mocks
        mock_db.groups.find.assert_called_once_with(
            {"members.userId": user_id_str})
        # settlements.aggregate is called for each friend in each group they share with user_id_str
        # Friend1 is in 2 groups with user_id_str, Friend2 is in 1 group with user_id_str. Total 3 calls.
        assert mock_db.settlements.aggregate.call_count == 3


@pytest.mark.asyncio
async def test_get_friends_balance_summary_no_friends_or_groups(expense_service):
    """Test friends balance summary when user has no friends or no shared groups with balances"""
    user_id = "lonely_user"

    with patch("app.expenses.service.mongodb") as mock_mongodb:
        mock_db = MagicMock()
        mock_mongodb.database = mock_db

        # No groups for user
        mock_groups_cursor = AsyncMock()
        mock_groups_cursor.to_list.return_value = []
        mock_db.groups.find.return_value = mock_groups_cursor

        # If groups list is empty, users.find won't be called by the service method.
        # However, if it were called, it should return a proper cursor.
        mock_user_find_cursor = AsyncMock()
        mock_user_find_cursor.to_list = AsyncMock(return_value=[])
        mock_db.users.find = MagicMock(
            return_value=mock_user_find_cursor
        )  # find is sync, returns async cursor

        mock_db.settlements.aggregate = (
            AsyncMock()
        )  # Won't be called if no friends/groups

        result = await expense_service.get_friends_balance_summary(user_id)

        assert len(result["friendsBalance"]) == 0
        assert result["summary"]["totalOwedToYou"] == 0
        assert result["summary"]["totalYouOwe"] == 0
        assert result["summary"]["netBalance"] == 0
        assert result["summary"]["friendCount"] == 0
        assert result["summary"]["activeGroups"] == 0
        # mock_db.users.find will be called with an empty $in if friend_ids is empty,
        # so assert_not_called() is incorrect. If specific call verification is needed,
        # it would be mock_db.users.find.assert_called_once_with({'_id': {'$in': []}})
        # For now, removing the assertion is fine as the main check is the summary.


@pytest.mark.asyncio
async def test_get_overall_balance_summary_success(expense_service):
    """Test successful retrieval of overall balance summary for a user"""
    user_id = "user_test_overall"
    group1_id = str(ObjectId())
    group2_id = str(ObjectId())
    group3_id = str(ObjectId())  # Group with zero balance for the user

    mock_groups_data = [
        {
            "_id": ObjectId(group1_id),
            "name": "Group One",
            "members": [{"userId": user_id}],
        },
        {
            "_id": ObjectId(group2_id),
            "name": "Group Two",
            "members": [{"userId": user_id}],
        },
        {
            "_id": ObjectId(group3_id),
            "name": "Group Three",
            "members": [{"userId": user_id}],
        },
    ]

    # Mocking settlement aggregations for the user in each group
    # Group One: User paid 100, was owed 20. Net balance = +80 (owed 80 by group)
    # Group Two: User paid 50, was owed 150. Net balance = -100 (owes 100 to group)
    # Group Three: User paid 50, was owed 50. Net balance = 0

    # This side effect will be for the aggregate() call. It needs to return a cursor mock.
    def mock_aggregate_cursor_side_effect(pipeline, *args, **kwargs):
        group_id_pipeline = pipeline[0]["$match"]["groupId"]

        # Create a new AsyncMock for the cursor each time aggregate is called
        cursor_mock = AsyncMock()

        if group_id_pipeline == group1_id:
            cursor_mock.to_list = AsyncMock(
                return_value=[
                    {"_id": None, "totalPaid": 100.0, "totalOwed": 20.0}]
            )
        elif group_id_pipeline == group2_id:
            cursor_mock.to_list = AsyncMock(
                return_value=[
                    {"_id": None, "totalPaid": 50.0, "totalOwed": 150.0}]
            )
        elif group_id_pipeline == group3_id:  # Zero balance
            cursor_mock.to_list = AsyncMock(
                return_value=[
                    {"_id": None, "totalPaid": 50.0, "totalOwed": 50.0}]
            )
        else:  # Should not happen in this test
            cursor_mock.to_list = AsyncMock(return_value=[])
        return cursor_mock

    with patch("app.expenses.service.mongodb") as mock_mongodb:
        mock_db = MagicMock()
        mock_mongodb.database = mock_db

        # Mock groups user belongs to
        mock_groups_cursor = AsyncMock()
        mock_groups_cursor.to_list.return_value = mock_groups_data
        mock_db.groups.find.return_value = mock_groups_cursor

        # Mock settlement aggregation
        # .aggregate() is a sync method returning an async cursor
        mock_db.settlements.aggregate = MagicMock(
            side_effect=mock_aggregate_cursor_side_effect
        )

        result = await expense_service.get_overall_balance_summary(user_id)

        assert result is not None
        # Group One: +80. Group Two: -100. Group Three: 0
        # Total Owed to You: 80 (from Group One)
        # Total You Owe: 100 (to Group Two)
        # Net Balance: 80 - 100 = -20
        assert abs(result["totalOwedToYou"] - 80.0) < 0.01
        assert abs(result["totalYouOwe"] - 100.0) < 0.01
        assert abs(result["netBalance"] - (-20.0)) < 0.01
        assert result["currency"] == "USD"

        assert "groupsSummary" in result
        # Group three had zero balance, so it should not be in groupsSummary
        assert len(result["groupsSummary"]) == 2

        group1_summary = next(
            g for g in result["groupsSummary"] if g["group_id"] == group1_id
        )
        group2_summary = next(
            g for g in result["groupsSummary"] if g["group_id"] == group2_id
        )

        assert group1_summary["group_name"] == "Group One"
        assert abs(group1_summary["yourBalanceInGroup"] - 80.0) < 0.01

        assert group2_summary["group_name"] == "Group Two"
        assert abs(group2_summary["yourBalanceInGroup"] - (-100.0)) < 0.01

        # Verify mocks
        mock_db.groups.find.assert_called_once_with(
            {"members.userId": user_id})
        assert mock_db.settlements.aggregate.call_count == 3  # Called for each group


@pytest.mark.asyncio
async def test_get_overall_balance_summary_no_groups(expense_service):
    """Test overall balance summary when user is in no groups"""
    user_id = "user_no_groups"

    with patch("app.expenses.service.mongodb") as mock_mongodb:
        mock_db = MagicMock()
        mock_mongodb.database = mock_db

        mock_groups_cursor = AsyncMock()
        mock_groups_cursor.to_list.return_value = []  # No groups
        mock_db.groups.find.return_value = mock_groups_cursor

        mock_db.settlements.aggregate = AsyncMock()  # Should not be called

        result = await expense_service.get_overall_balance_summary(user_id)

        assert result["totalOwedToYou"] == 0
        assert result["totalYouOwe"] == 0
        assert result["netBalance"] == 0
        assert len(result["groupsSummary"]) == 0
        mock_db.settlements.aggregate.assert_not_called()


@pytest.mark.asyncio
async def test_get_group_analytics_success(expense_service, mock_group_data):
    """Test successful retrieval of group analytics"""
    group_id_str = str(mock_group_data["_id"]
                       )  # Changed variable name for clarity
    user_a_obj = ObjectId()  # This is the user making the request and also a member
    user_b_obj = ObjectId()
    user_c_obj = ObjectId()  # In group but no expenses
    user_a_str = str(user_a_obj)
    user_b_str = str(user_b_obj)
    user_c_str = str(user_c_obj)

    year = 2023
    month = 10

    # Update mock_group_data to use new string ObjectIds if this fixture is used by other tests that need it
    # For this test, we mainly care about the member IDs used in logic below
    # Let's assume mock_group_data uses string IDs that are fine for direct comparison but might need ObjectId conversion if used in DB queries
    # For this test, the service method `get_group_analytics` takes group_id_str and user_a_str

    # Mock expenses for the specified period
    expense1_date = datetime(year, month, 5, tzinfo=timezone.utc)
    expense2_date = datetime(year, month, 15, tzinfo=timezone.utc)
    mock_expenses_in_period = [
        {
            "_id": ObjectId(),
            "groupId": group_id_str,
            "createdBy": user_a_str,
            "description": "Groceries",
            "amount": 70.0,
            "tags": ["food", "household"],
            "splits": [
                {"userId": user_a_str, "amount": 35.0},
                {"userId": user_b_str, "amount": 35.0},
            ],
            "createdAt": expense1_date,
        },
        {
            "_id": ObjectId(),
            "groupId": group_id_str,
            "createdBy": user_b_str,
            "description": "Movies",
            "amount": 30.0,
            "tags": ["entertainment", "food"],
            "splits": [
                {"userId": user_a_str, "amount": 15.0},
                {"userId": user_b_str, "amount": 15.0},
            ],
            "createdAt": expense2_date,
        },
    ]

    # Mock user data for member contributions
    mock_user_a_doc_db = {"_id": user_a_obj, "name": "User A"}
    mock_user_b_doc_db = {"_id": user_b_obj, "name": "User B"}
    mock_user_c_doc_db = {"_id": user_c_obj, "name": "User C"}

    async def mock_users_find_one_side_effect(query, *args, **kwargs):
        user_id_query_obj = query["_id"]  # This should be an ObjectId
        if user_id_query_obj == user_a_obj:
            return mock_user_a_doc_db
        if user_id_query_obj == user_b_obj:
            return mock_user_b_doc_db
        if user_id_query_obj == user_c_obj:
            return mock_user_c_doc_db
        return None

    # Adjust mock_group_data to ensure its members list matches what the service method expects
    # The service method iterates group["members"] which comes from `groups_collection.find_one`
    # So `mock_group_data` needs to have the correct string user IDs for the service logic.
    # The `mock_group_data` fixture already has "user_a", "user_b", "user_c". We need to ensure these match the ObjectIds used.
    # Let's redefine mock_group_data for this specific test to ensure consistency.

    current_test_mock_group_data = {
        # Use the same ObjectId as in the service call
        "_id": ObjectId(group_id_str),
        "name": "Test Group Analytics",
        "members": [
            {"userId": user_a_str, "role": "admin"},
            {"userId": user_b_str, "role": "member"},
            {"userId": user_c_str, "role": "member"},
        ],
    }

    with patch("app.expenses.service.mongodb") as mock_mongodb:
        mock_db = MagicMock()
        mock_mongodb.database = mock_db

        # Mock group membership check
        mock_db.groups.find_one = AsyncMock(
            return_value=current_test_mock_group_data
        )  # Use the adjusted mock
        # Mock expenses find for the period
        mock_expenses_cursor = AsyncMock()
        mock_expenses_cursor.to_list.return_value = mock_expenses_in_period
        mock_db.expenses.find.return_value = mock_expenses_cursor
        # Mock user lookups for member names
        mock_db.users.find_one = AsyncMock(
            side_effect=mock_users_find_one_side_effect)

        result = await expense_service.get_group_analytics(
            group_id_str, user_a_str, period="month", year=year, month=month
        )

        assert result is not None
        assert result["period"] == f"{year}-{month:02d}"
        assert abs(result["totalExpenses"] - 100.0) < 0.01  # 70 + 30
        assert result["expenseCount"] == 2
        assert abs(result["avgExpenseAmount"] - 50.0) < 0.01

        assert "topCategories" in result
        top_categories = result["topCategories"]
        # food: 70 (Groceries) + 30 (Movies) = 100
        # household: 70
        # entertainment: 30
        food_cat = next(c for c in top_categories if c["tag"] == "food")
        household_cat = next(
            c for c in top_categories if c["tag"] == "household")
        entertainment_cat = next(
            c for c in top_categories if c["tag"] == "entertainment"
        )

        assert abs(food_cat["amount"] -
                   100.0) < 0.01 and food_cat["count"] == 2
        assert (
            abs(household_cat["amount"] -
                70.0) < 0.01 and household_cat["count"] == 1
        )
        assert (
            abs(entertainment_cat["amount"] - 30.0) < 0.01
            and entertainment_cat["count"] == 1
        )

        assert "memberContributions" in result
        member_contribs = result["memberContributions"]
        assert len(member_contribs) == 3  # user_a_str, user_b_str, user_c_str

        user_a_contrib = next(
            m for m in member_contribs if m["userId"] == user_a_str)
        user_b_contrib = next(
            m for m in member_contribs if m["userId"] == user_b_str)
        user_c_contrib = next(
            m for m in member_contribs if m["userId"] == user_c_str)

        # User A: Paid 70 (Groceries). Owed 35 (Groceries) + 15 (Movies) = 50. Net = 70 - 50 = 20
        assert user_a_contrib["userName"] == "User A"
        assert abs(user_a_contrib["totalPaid"] - 70.0) < 0.01
        assert abs(user_a_contrib["totalOwed"] - 50.0) < 0.01
        assert abs(user_a_contrib["netContribution"] - 20.0) < 0.01

        # User B: Paid 30 (Movies). Owed 35 (Groceries) + 15 (Movies) = 50. Net = 30 - 50 = -20
        assert user_b_contrib["userName"] == "User B"
        assert abs(user_b_contrib["totalPaid"] - 30.0) < 0.01
        assert abs(user_b_contrib["totalOwed"] - 50.0) < 0.01
        assert abs(user_b_contrib["netContribution"] - (-20.0)) < 0.01

        # User C: Paid 0. Owed 0. Net = 0
        assert user_c_contrib["userName"] == "User C"
        assert user_c_contrib["totalPaid"] == 0
        assert user_c_contrib["totalOwed"] == 0
        assert user_c_contrib["netContribution"] == 0

        assert "expenseTrends" in result
        # Should have entries for each day in the month. Check a couple.
        assert len(result["expenseTrends"]) >= 28  # Days in Oct
        day5_trend = next(
            d for d in result["expenseTrends"] if d["date"] == f"{year}-{month:02d}-05"
        )
        assert abs(day5_trend["amount"] -
                   70.0) < 0.01 and day5_trend["count"] == 1
        day15_trend = next(
            d for d in result["expenseTrends"] if d["date"] == f"{year}-{month:02d}-15"
        )
        assert abs(day15_trend["amount"] -
                   30.0) < 0.01 and day15_trend["count"] == 1
        day10_trend = next(
            d for d in result["expenseTrends"] if d["date"] == f"{year}-{month:02d}-10"
        )  # No expense
        assert day10_trend["amount"] == 0 and day10_trend["count"] == 0

        # Verify mocks
        mock_db.groups.find_one.assert_called_once()
        mock_db.expenses.find.assert_called_once()
        # users.find_one called for each member in current_test_mock_group_data["members"]
        assert mock_db.users.find_one.call_count == len(
            current_test_mock_group_data["members"]
        )


@pytest.mark.asyncio
async def test_get_group_analytics_group_not_found(expense_service):
    """Test get group analytics when group not found or user not member"""
    group_id = str(ObjectId())  # Valid format
    user_id = "user_a"

    with patch("app.expenses.service.mongodb") as mock_mongodb:
        mock_db = MagicMock()
        mock_mongodb.database = mock_db
        mock_db.groups.find_one = AsyncMock(
            return_value=None)  # Group not found

        '''with pytest.raises(ValueError, match="Group not found or user not a member"):
            await expense_service.get_group_analytics(group_id, user_id)'''
        # Updated after stricter exception handling (July 2025)
        with pytest.raises(HTTPException) as exc_info:
            await expense_service.get_group_analytics(group_id, user_id)

        assert exc_info.value.status_code == 403
        assert exc_info.value.detail == "Group not found or user not a member"

        mock_db.expenses.find.assert_not_called()
        mock_db.users.find_one.assert_not_called()


if __name__ == "__main__":
    pytest.main([__file__])<|MERGE_RESOLUTION|>--- conflicted
+++ resolved
@@ -1,10 +1,5 @@
-<<<<<<< HEAD
 import pytest
 from fastapi import HTTPException
-=======
-import asyncio
-from datetime import datetime, timedelta, timezone
->>>>>>> 0e940a34
 from unittest.mock import AsyncMock, MagicMock, patch
 
 import pytest
@@ -124,13 +119,8 @@
         mock_db = MagicMock()
         mock_mongodb.database = mock_db
         mock_db.groups.find_one = AsyncMock(return_value=None)
-<<<<<<< HEAD
         
         '''# Test with invalid ObjectId format
-=======
-
-        # Test with invalid ObjectId format
->>>>>>> 0e940a34
         with pytest.raises(ValueError, match="Group not found or user not a member"):
             await expense_service.create_expense(
                 "invalid_group", expense_request, "user_a"
@@ -138,7 +128,6 @@
 
         # Test with valid ObjectId format but non-existent group
         with pytest.raises(ValueError, match="Group not found or user not a member"):
-<<<<<<< HEAD
             await expense_service.create_expense("65f1a2b3c4d5e6f7a8b9c0d0", expense_request, "user_a")'''
         # Updated after stricter exception handling (July 2025)
         # Case 1: Invalid ObjectId format
@@ -152,12 +141,6 @@
             await expense_service.create_expense(str(ObjectId()), expense_request, "user_a")
         assert exc_info_2.value.status_code == 403
         assert "not a member of this group" in str(exc_info_2.value.detail)
-=======
-            await expense_service.create_expense(
-                "65f1a2b3c4d5e6f7a8b9c0d0", expense_request, "user_a"
-            )
-
->>>>>>> 0e940a34
 
 @pytest.mark.asyncio
 async def test_calculate_optimized_settlements_advanced(expense_service):
@@ -369,7 +352,6 @@
 
         # Mock finding no expense (user not creator)
         mock_db.expenses.find_one = AsyncMock(return_value=None)
-<<<<<<< HEAD
         
         '''with pytest.raises(ValueError, match="Expense not found or not authorized to edit"):
             await expense_service.update_expense(
@@ -377,24 +359,9 @@
                 "65f1a2b3c4d5e6f7a8b9c0d1",
                 update_request, 
                 "unauthorized_user"
-            )'''
-        # Updated after stricter exception handling (July 2025)
-        with pytest.raises(HTTPException) as exc_info:
-=======
-
-        with pytest.raises(
-            ValueError, match="Expense not found or not authorized to edit"
-        ):
->>>>>>> 0e940a34
-            await expense_service.update_expense(
-                "group_id",
-                "65f1a2b3c4d5e6f7a8b9c0d1",
-                update_request,
-                "unauthorized_user",
             )
         assert exc_info.value.status_code == 403
         assert "Not authorized" in str(exc_info.value.detail)
-
 
 def test_expense_split_validation():
     """Test expense split validation with proper assertions"""
@@ -517,7 +484,6 @@
 
         # Mock expense not found
         mock_db.expenses.find_one = AsyncMock(return_value=None)
-<<<<<<< HEAD
         
         ''' with pytest.raises(ValueError, match="Expense not found"):
             await expense_service.get_expense_by_id("65f1a2b3c4d5e6f7a8b9c0d0", "65f1a2b3c4d5e6f7a8b9c0d1", "user_a")'''
@@ -530,14 +496,6 @@
             )
         assert exc_info.value.status_code == 404
         assert "Expense not found" in exc_info.value.detail
-=======
-
-        with pytest.raises(ValueError, match="Expense not found"):
-            await expense_service.get_expense_by_id(
-                "65f1a2b3c4d5e6f7a8b9c0d0", "65f1a2b3c4d5e6f7a8b9c0d1", "user_a"
-            )
-
->>>>>>> 0e940a34
 
 @pytest.mark.asyncio
 async def test_list_group_expenses_success(
@@ -821,7 +779,6 @@
         )  # Should not be called if expense not found
         mock_db.expenses.delete_one = AsyncMock()  # Should not be called
 
-<<<<<<< HEAD
         '''with pytest.raises(ValueError, match="Expense not found or not authorized to delete"):
             await expense_service.delete_expense(group_id, expense_id, user_id)
 
@@ -829,11 +786,6 @@
         mock_db.expenses.delete_one.assert_not_called()'''
         # Updated after stricter exception handling (July 2025)
         with pytest.raises(HTTPException) as exc_info:
-=======
-        with pytest.raises(
-            ValueError, match="Expense not found or not authorized to delete"
-        ):
->>>>>>> 0e940a34
             await expense_service.delete_expense(group_id, expense_id, user_id)
         
         assert exc_info.value.status_code == 403
@@ -968,7 +920,6 @@
         mock_db.groups.find_one = AsyncMock(
             return_value=None)  # Group not found
 
-<<<<<<< HEAD
         '''with pytest.raises(ValueError, match="Group not found or user not a member"):
             await expense_service.create_manual_settlement(group_id, settlement_request, user_id)
 
@@ -976,12 +927,6 @@
         #Updated after stricter exception handling (July 2025)
         with pytest.raises(HTTPException) as exc_info:
             await expense_service.create_manual_settlement(group_id, settlement_request, user_id)
-=======
-        with pytest.raises(ValueError, match="Group not found or user not a member"):
-            await expense_service.create_manual_settlement(
-                group_id, settlement_request, user_id
-            )
->>>>>>> 0e940a34
 
         assert exc_info.value.status_code == 403
         assert exc_info.value.detail == "Group not found or user not a member"
@@ -1202,19 +1147,11 @@
             return_value=None
         )  # Settlement not found
 
-<<<<<<< HEAD
         '''with pytest.raises(ValueError, match="Settlement not found"):
             await expense_service.get_settlement_by_id(group_id, settlement_id_str, user_id)'''
         # Updated after stricter exception handling (July 2025)
         with pytest.raises(HTTPException) as exc_info:
             await expense_service.get_settlement_by_id(group_id, settlement_id_str, user_id)
-=======
-        with pytest.raises(ValueError, match="Settlement not found"):
-            await expense_service.get_settlement_by_id(
-                group_id, settlement_id_str, user_id
-            )
-
->>>>>>> 0e940a34
 
         assert exc_info.value.status_code == 404
         assert exc_info.value.detail == "Settlement not found"
@@ -1234,18 +1171,11 @@
             return_value=None
         )  # User not in group / group doesn't exist
 
-<<<<<<< HEAD
         '''with pytest.raises(ValueError, match="Group not found or user not a member"):
             await expense_service.get_settlement_by_id(group_id, settlement_id_str, user_id)'''
         # Updated after stricter exception handling (July 2025)
         with pytest.raises(HTTPException) as exc_info:
             await expense_service.get_settlement_by_id(group_id, settlement_id_str, user_id)
-=======
-        with pytest.raises(ValueError, match="Group not found or user not a member"):
-            await expense_service.get_settlement_by_id(
-                group_id, settlement_id_str, user_id
-            )
->>>>>>> 0e940a34
 
         assert exc_info.value.status_code == 403
         assert exc_info.value.detail == "Group not found or user not a member"
@@ -1342,31 +1272,20 @@
 
         mock_db.settlements.find_one = AsyncMock(return_value=None)
 
-<<<<<<< HEAD
-
         '''with pytest.raises(ValueError, match="Settlement not found"):
             await expense_service.update_settlement_status(
                 group_id, settlement_id_str, new_status
             )'''
         # Updated after stricter exception handling (July 2025)
         with pytest.raises(HTTPException) as exc_info:
-=======
-        with pytest.raises(ValueError, match="Settlement not found"):
->>>>>>> 0e940a34
             await expense_service.update_settlement_status(
                 group_id, settlement_id_str, new_status
             )
 
-<<<<<<< HEAD
         assert exc_info.value.status_code == 404
         assert exc_info.value.detail == "Settlement not found"
 
         mock_db.settlements.find_one.assert_not_called() # Should not be called if update fails
-=======
-        # Should not be called if update fails
-        mock_db.settlements.find_one.assert_not_called()
-
->>>>>>> 0e940a34
 
 @pytest.mark.asyncio
 async def test_delete_settlement_success(expense_service, mock_group_data):
@@ -1441,18 +1360,11 @@
         mock_db.groups.find_one = AsyncMock(
             return_value=None)  # User not in group
 
-<<<<<<< HEAD
         '''with pytest.raises(ValueError, match="Group not found or user not a member"):
             await expense_service.delete_settlement(group_id, settlement_id_str, user_id)'''
         # Updated after stricter exception handling (July 2025)
         with pytest.raises(HTTPException) as exc_info:
             await expense_service.delete_settlement(group_id, settlement_id_str, user_id)
-=======
-        with pytest.raises(ValueError, match="Group not found or user not a member"):
-            await expense_service.delete_settlement(
-                group_id, settlement_id_str, user_id
-            )
->>>>>>> 0e940a34
 
         assert exc_info.value.status_code == 403
         assert exc_info.value.detail == "Group not found or user not a member"
@@ -1589,7 +1501,6 @@
             return_value=None
         )  # Current user not member
 
-<<<<<<< HEAD
         '''with pytest.raises(ValueError, match="Group not found or user not a member"):
             await expense_service.get_user_balance_in_group(group_id, target_user_id_str, current_user_id)'''
         # Updated after stricter exception handling (July 2025)
@@ -1600,12 +1511,6 @@
 
         assert exc_info.value.status_code == 403
         assert exc_info.value.detail == "Group not found or user not a member"
-=======
-        with pytest.raises(ValueError, match="Group not found or user not a member"):
-            await expense_service.get_user_balance_in_group(
-                group_id, target_user_id_str, current_user_id
-            )
->>>>>>> 0e940a34
 
         mock_db.users.find_one.assert_not_called()
         mock_db.settlements.aggregate.assert_not_called()
