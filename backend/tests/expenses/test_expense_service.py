--- conflicted
+++ resolved
@@ -3,14 +3,9 @@
 import pytest
 from app.expenses.schemas import ExpenseCreateRequest, ExpenseSplit, SplitType
 from app.expenses.service import ExpenseService
-<<<<<<< HEAD
+from fastapi import HTTPException
 from bson import ObjectId, errors
 import asyncio
-=======
-from bson import ObjectId
-from fastapi import HTTPException
-
->>>>>>> 03613f50
 
 @pytest.fixture
 def expense_service():
@@ -360,17 +355,17 @@
 
         '''with pytest.raises(ValueError, match="Expense not found or not authorized to edit"):
             await expense_service.update_expense(
-                "group_id",
+                "group_id", 
                 "65f1a2b3c4d5e6f7a8b9c0d1",
-                update_request,
+                update_request, 
                 "unauthorized_user"
             )'''
         #Updated test
         with pytest.raises(HTTPException) as exc_info:
             await expense_service.update_expense(
-                "group_id", 
+                "group_id",
                 "65f1a2b3c4d5e6f7a8b9c0d1",
-                update_request, 
+                update_request,
                 "unauthorized_user"
             )
         assert exc_info.value.status_code == 403
