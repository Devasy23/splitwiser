from unittest.mock import AsyncMock, MagicMock, patch

import pytest
from app.groups.service import GroupService
from bson import ObjectId
from fastapi import HTTPException


class TestGroupService:
    """Test cases for GroupService"""

    def setup_method(self):
        """Setup for each test method"""
        self.service = GroupService()

    def test_generate_join_code(self):
        """Test join code generation"""
        code = self.service.generate_join_code()
        assert len(code) == 6
        assert code.isalnum()
        assert code.isupper()

    def test_transform_group_document(self):
        """Test group document transformation"""
        group_doc = {
            "_id": ObjectId("642f1e4a9b3c2d1f6a1b2c3d"),
            "name": "Test Group",
            "currency": "USD",
            "joinCode": "ABC123",
            "createdBy": "user123",
            "createdAt": "2023-01-01T00:00:00Z",
            "imageUrl": None,
            "members": [],
        }

        result = self.service.transform_group_document(group_doc)

        assert result["_id"] == "642f1e4a9b3c2d1f6a1b2c3d"
        assert result["name"] == "Test Group"
        assert result["currency"] == "USD"
        assert result["joinCode"] == "ABC123"

    def test_transform_group_document_none(self):
        """Test transform with None input"""
        result = self.service.transform_group_document(None)
        assert result is None

    @pytest.mark.asyncio
    async def test_create_group_success(self):
        """Test successful group creation"""
        mock_db = AsyncMock()
        mock_collection = AsyncMock()
        mock_db.groups = mock_collection

        # Mock find_one to return None (no existing join code)
        mock_collection.find_one.return_value = None

        # Mock insert_one
        mock_result = MagicMock()
        mock_result.inserted_id = ObjectId("642f1e4a9b3c2d1f6a1b2c3d")
        mock_collection.insert_one.return_value = mock_result

        # Mock find_one for created group
        created_group = {
            "_id": ObjectId("642f1e4a9b3c2d1f6a1b2c3d"),
            "name": "Test Group",
            "currency": "USD",
            "joinCode": "ABC123",
            "createdBy": "user123",
            "createdAt": "2023-01-01T00:00:00Z",
            "imageUrl": None,
            "members": [
                {
                    "userId": "user123",
                    "role": "admin",
                    "joinedAt": "2023-01-01T00:00:00Z",
                }
            ],
        }
        mock_collection.find_one.side_effect = [None, created_group]

        with patch.object(self.service, "get_db", return_value=mock_db):
            result = await self.service.create_group(
                {"name": "Test Group", "currency": "USD"}, "user123"
            )

        assert result["name"] == "Test Group"
        assert result["currency"] == "USD"
        assert "joinCode" in result

    @pytest.mark.asyncio
    async def test_get_user_groups(self):
        """Test getting user groups"""
        mock_db = MagicMock()  # Use MagicMock instead of AsyncMock
        mock_collection = MagicMock()  # Use MagicMock instead of AsyncMock
        mock_db.groups = mock_collection

        # Mock groups data
        mock_groups = [
            {
                "_id": ObjectId("642f1e4a9b3c2d1f6a1b2c3d"),
                "name": "Test Group",
                "currency": "USD",
                "joinCode": "ABC123",
                "createdBy": "user123",
                "createdAt": "2023-01-01T00:00:00Z",
                "imageUrl": None,
                "members": [],
            }
        ]

        # Create a proper async iterator mock
        async def mock_async_iter():
            for group in mock_groups:
                yield group

        # Mock cursor with proper __aiter__ method
        mock_cursor = MagicMock()
        mock_cursor.__aiter__ = lambda self: mock_async_iter()
        mock_collection.find.return_value = mock_cursor

        with patch.object(self.service, "get_db", return_value=mock_db):
            result = await self.service.get_user_groups("user123")

        assert len(result) == 1
        assert result[0]["name"] == "Test Group"

    @pytest.mark.asyncio
    async def test_join_group_by_code_success(self):
        """Test successful group joining"""
        mock_db = AsyncMock()
        mock_collection = AsyncMock()
        mock_db.groups = mock_collection

        existing_group = {
            "_id": ObjectId("642f1e4a9b3c2d1f6a1b2c3d"),
            "name": "Test Group",
            "joinCode": "ABC123",
            "members": [
                {
                    "userId": "user123",
                    "role": "admin",
                    "joinedAt": "2023-01-01T00:00:00Z",
                }
            ],
        }

        updated_group = {
            "_id": ObjectId("642f1e4a9b3c2d1f6a1b2c3d"),
            "name": "Test Group",
            "joinCode": "ABC123",
            "members": [
                {
                    "userId": "user123",
                    "role": "admin",
                    "joinedAt": "2023-01-01T00:00:00Z",
                },
                {
                    "userId": "user456",
                    "role": "member",
                    "joinedAt": "2023-01-01T00:00:00Z",
                },
            ],
        }

        mock_collection.find_one.return_value = existing_group
        mock_collection.find_one_and_update.return_value = updated_group

        with patch.object(self.service, "get_db", return_value=mock_db):
            result = await self.service.join_group_by_code("ABC123", "user456")

        assert result is not None
        assert len(result["members"]) == 2

    @pytest.mark.asyncio
    async def test_join_group_invalid_code(self):
        """Test joining group with invalid code"""
        mock_db = AsyncMock()
        mock_collection = AsyncMock()
        mock_db.groups = mock_collection

        mock_collection.find_one.return_value = None

        with patch.object(self.service, "get_db", return_value=mock_db):
            with pytest.raises(HTTPException) as exc_info:
                await self.service.join_group_by_code("INVALID", "user456")

            assert exc_info.value.status_code == 404
            assert "Invalid join code" in str(exc_info.value.detail)

    @pytest.mark.asyncio
    async def test_join_group_already_member(self):
        """Test joining group when already a member"""
        mock_db = AsyncMock()
        mock_collection = AsyncMock()
        mock_db.groups = mock_collection

        existing_group = {
            "_id": ObjectId("642f1e4a9b3c2d1f6a1b2c3d"),
            "name": "Test Group",
            "joinCode": "ABC123",
            "members": [
                {
                    "userId": "user456",
                    "role": "member",
                    "joinedAt": "2023-01-01T00:00:00Z",
                }
            ],
        }

        mock_collection.find_one.return_value = existing_group

        with patch.object(self.service, "get_db", return_value=mock_db):
            with pytest.raises(HTTPException) as exc_info:
                await self.service.join_group_by_code("ABC123", "user456")

            assert exc_info.value.status_code == 400
            assert "already a member" in str(exc_info.value.detail)

    @pytest.mark.asyncio
    async def test_update_group_not_admin(self):
        """Test updating group when not admin"""
        mock_db = AsyncMock()
        mock_collection = AsyncMock()
        mock_db.groups = mock_collection

        mock_collection.find_one.return_value = None  # User not admin

        with patch.object(self.service, "get_db", return_value=mock_db):
            with pytest.raises(HTTPException) as exc_info:
                await self.service.update_group(
                    "642f1e4a9b3c2d1f6a1b2c3d", {"name": "New Name"}, "user456"
                )

            assert exc_info.value.status_code == 403
            assert "Only group admins" in str(exc_info.value.detail)

    @pytest.mark.asyncio
    async def test_update_member_role_prevent_last_admin_demotion(self):
        """Test preventing the last admin from demoting themselves"""
        mock_db = AsyncMock()
        mock_collection = AsyncMock()
        mock_db.groups = mock_collection

        # Mock group with only one admin
        group_with_one_admin = {
            "_id": ObjectId("642f1e4a9b3c2d1f6a1b2c3d"),
            "name": "Test Group",
            "members": [
                {
                    "userId": "user123",
                    "role": "admin",
                    "joinedAt": "2023-01-01T00:00:00Z",
                },
                {
                    "userId": "user456",
                    "role": "member",
                    "joinedAt": "2023-01-01T00:00:00Z",
                },
            ],
        }

        mock_collection.find_one.return_value = group_with_one_admin

        with patch.object(self.service, "get_db", return_value=mock_db):
            with pytest.raises(HTTPException) as exc_info:
                await self.service.update_member_role(
                    "642f1e4a9b3c2d1f6a1b2c3d", "user123", "member", "user123"
                )

            assert exc_info.value.status_code == 400
            assert "Cannot demote yourself when you are the only admin" in str(
                exc_info.value.detail
            )

    @pytest.mark.asyncio
    async def test_update_member_role_allow_admin_demotion_with_other_admins(self):
        """Test allowing admin demotion when there are other admins"""
        mock_db = AsyncMock()
        mock_collection = AsyncMock()
        mock_db.groups = mock_collection

        # Mock group with multiple admins
        group_with_multiple_admins = {
            "_id": ObjectId("642f1e4a9b3c2d1f6a1b2c3d"),
            "name": "Test Group",
            "members": [
                {
                    "userId": "user123",
                    "role": "admin",
                    "joinedAt": "2023-01-01T00:00:00Z",
                },
                {
                    "userId": "user456",
                    "role": "admin",
                    "joinedAt": "2023-01-01T00:00:00Z",
                },
                {
                    "userId": "user789",
                    "role": "member",
                    "joinedAt": "2023-01-01T00:00:00Z",
                },
            ],
        }

        mock_collection.find_one.return_value = group_with_multiple_admins
        mock_result = MagicMock()
        mock_result.modified_count = 1
        mock_collection.update_one.return_value = mock_result

        with patch.object(self.service, "get_db", return_value=mock_db):
            result = await self.service.update_member_role(
                "642f1e4a9b3c2d1f6a1b2c3d", "user123", "member", "user123"
            )

            assert result is True

    @pytest.mark.asyncio
    async def test_remove_member_group_not_found(self):
        """Test removing member from non-existent group"""
        mock_db = AsyncMock()
        mock_collection = AsyncMock()
        mock_db.groups = mock_collection

        # Mock no group found for admin check and no group exists at all
        mock_collection.find_one.side_effect = [None, None]

        with patch.object(self.service, "get_db", return_value=mock_db):
            with pytest.raises(HTTPException) as exc_info:
                await self.service.remove_member(
                    "642f1e4a9b3c2d1f6a1b2c3d", "user456", "user123"
                )

            assert exc_info.value.status_code == 404
            assert "Group not found" in str(exc_info.value.detail)

    @pytest.mark.asyncio
    async def test_remove_member_user_not_admin_but_group_exists(self):
        """Test removing member when user is not admin but group exists"""
        mock_db = AsyncMock()
        mock_collection = AsyncMock()
        mock_db.groups = mock_collection

        existing_group = {
            "_id": ObjectId("642f1e4a9b3c2d1f6a1b2c3d"),
            "name": "Test Group",
            "members": [
                {
                    "userId": "user123",
                    "role": "admin",
                    "joinedAt": "2023-01-01T00:00:00Z",
                },
                {
                    "userId": "user456",
                    "role": "member",
                    "joinedAt": "2023-01-01T00:00:00Z",
                },
            ],
        }

        # First call returns None (user not admin), second call returns the group (group exists)
        mock_collection.find_one.side_effect = [None, existing_group]

        with patch.object(self.service, "get_db", return_value=mock_db):
            with pytest.raises(HTTPException) as exc_info:
                await self.service.remove_member(
                    "642f1e4a9b3c2d1f6a1b2c3d", "user456", "user789"
                )  # user789 is not admin

            assert exc_info.value.status_code == 403
            assert "Only group admins can remove members" in str(
                exc_info.value.detail)

    @pytest.mark.asyncio
    async def test_leave_group_prevent_last_admin(self):
        """Test preventing the last admin from leaving the group"""
        mock_db = AsyncMock()
        mock_collection = AsyncMock()
        mock_db.groups = mock_collection

        # Mock group with only one admin
        group_with_one_admin = {
            "_id": ObjectId("642f1e4a9b3c2d1f6a1b2c3d"),
            "name": "Test Group",
            "members": [
                {
                    "userId": "user123",
                    "role": "admin",
                    "joinedAt": "2023-01-01T00:00:00Z",
                },
                {
                    "userId": "user456",
                    "role": "member",
                    "joinedAt": "2023-01-01T00:00:00Z",
                },
            ],
        }

        mock_collection.find_one.return_value = group_with_one_admin

        with patch.object(self.service, "get_db", return_value=mock_db):
            with pytest.raises(HTTPException) as exc_info:
                await self.service.leave_group("642f1e4a9b3c2d1f6a1b2c3d", "user123")

            assert exc_info.value.status_code == 400
            assert "Cannot leave group when you are the only admin" in str(
                exc_info.value.detail
            )

    @pytest.mark.asyncio
    async def test_leave_group_allow_member_to_leave(self):
        """Test allowing regular members to leave"""
        mock_db = AsyncMock()
        mock_collection = AsyncMock()
        mock_db.groups = mock_collection

        group = {
            "_id": ObjectId("642f1e4a9b3c2d1f6a1b2c3d"),
            "name": "Test Group",
            "members": [
                {
                    "userId": "user123",
                    "role": "admin",
                    "joinedAt": "2023-01-01T00:00:00Z",
                },
                {
                    "userId": "user456",
                    "role": "member",
                    "joinedAt": "2023-01-01T00:00:00Z",
                },
            ],
        }

        mock_collection.find_one.return_value = group
        mock_result = MagicMock()
        mock_result.modified_count = 1
        mock_collection.update_one.return_value = mock_result
<<<<<<< HEAD
        
        with patch.object(self.service, 'get_db', return_value=mock_db):
            result = await self.service.leave_group("642f1e4a9b3c2d1f6a1b2c3d", "user456")
            
            assert result is True

    # Adding invalid object ID and partial input tests for modified exception handling
    @pytest.mark.asyncio
    async def test_get_group_by_id_invalid_objectid(self):
        """Test get_group_by_id with invalid ObjectId format"""
        with patch.object(self.service, 'get_db'):
            result = await self.service.get_group_by_id("invalid-id", "user123")
            assert result is None

    @pytest.mark.asyncio
    async def test_update_group_invalid_objectid(self):
        """Test update_group with invalid ObjectId"""
        with patch.object(self.service, 'get_db'):
            result = await self.service.update_group("invalid-id", {"name": "test"}, "user123")
            assert result is None

    @pytest.mark.asyncio
    async def test_delete_group_invalid_objectid(self):
        """Test delete_group with invalid ObjectId"""
        with patch.object(self.service, 'get_db'):
            result = await self.service.delete_group("invalid-id", "user123")
            assert result is False

    def test_transform_group_document_partial_input(self):
        """Test transform with partial group fields"""
        group_doc = {
            "_id": ObjectId("642f1e4a9b3c2d1f6a1b2c3d"),
            "name": "Partial Group"
        }

        result = self.service.transform_group_document(group_doc)
        assert result["name"] == "Partial Group"
        assert result["currency"] == "USD"  # default fallback
        assert result["members"] == []  # default fallback
=======

        with patch.object(self.service, "get_db", return_value=mock_db):
            result = await self.service.leave_group(
                "642f1e4a9b3c2d1f6a1b2c3d", "user456"
            )

            assert result is True
>>>>>>> 0e940a34
<|MERGE_RESOLUTION|>--- conflicted
+++ resolved
@@ -435,11 +435,12 @@
         mock_result = MagicMock()
         mock_result.modified_count = 1
         mock_collection.update_one.return_value = mock_result
-<<<<<<< HEAD
-        
-        with patch.object(self.service, 'get_db', return_value=mock_db):
-            result = await self.service.leave_group("642f1e4a9b3c2d1f6a1b2c3d", "user456")
-            
+
+        with patch.object(self.service, "get_db", return_value=mock_db):
+            result = await self.service.leave_group(
+                "642f1e4a9b3c2d1f6a1b2c3d", "user456"
+            )
+
             assert result is True
 
     # Adding invalid object ID and partial input tests for modified exception handling
@@ -474,13 +475,4 @@
         result = self.service.transform_group_document(group_doc)
         assert result["name"] == "Partial Group"
         assert result["currency"] == "USD"  # default fallback
-        assert result["members"] == []  # default fallback
-=======
-
-        with patch.object(self.service, "get_db", return_value=mock_db):
-            result = await self.service.leave_group(
-                "642f1e4a9b3c2d1f6a1b2c3d", "user456"
-            )
-
-            assert result is True
->>>>>>> 0e940a34
+        assert result["members"] == []  # default fallback