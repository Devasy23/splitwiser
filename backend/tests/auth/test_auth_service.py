<<<<<<< HEAD
"""
Test suite for the `AuthService` class in the `app.auth.service` module.

This file contains extensive async tests using `pytest` and `unittest.mock` to validate
the behavior of authentication-related features in a FastAPI-based application, including:

1. **User Registration**
   - Successful creation of a new user with email and password.
   - Handling of duplicate email entries (via `find_one` and `DuplicateKeyError`).
   - Failure to create refresh token during user registration.

2. **Email/Password Login**
   - Successful authentication with correct credentials.
   - Handling incorrect password or nonexistent user.
   - Missing hashed password in the database.
   - DB errors during user retrieval.
   - Failure in refresh token generation after successful login.

3. **Google Sign-In (OAuth)**
   - Successful authentication using a valid Google ID token.
   - Handling invalid or missing tokens.
   - Missing email in decoded token.
   - MongoDB-related errors during find/insert operations.

4. **Refresh Token Workflow**
   - Successful issuance of new access token using a valid refresh token.
   - Handling of invalid, expired, or revoked tokens.
   - Missing user associated with the refresh token.
   - DB errors during token or user fetch.
   - Failure during new token generation.

5. **Access Token Verification**
   - Verifying access tokens for authenticated requests.
   - Handling invalid tokens (JWT errors or missing `sub` claim).
   - DB errors or missing user during verification.

6. **Password Reset Flow**
   - Requesting a password reset for an existing user and generating reset token.
   - Ignoring requests for nonexistent users.
   - Handling DB errors during lookup or insertion of reset tokens.
   - Confirming password reset with valid token and updating user password.
   - Rejecting invalid, expired, or already-used reset tokens.

7. **Refresh Token Record Creation**
   - Inserting a new refresh token record for a user.
   - Handling DB insertion errors and invalid user IDs.

All tests simulate various edge cases and exceptions to ensure robust handling of errors
with appropriate HTTP response codes and messages.
"""

import pytest
from unittest.mock import AsyncMock, patch, MagicMock
from fastapi import HTTPException, status
from bson import ObjectId
from jose import JWTError
from firebase_admin import auth as firebase_auth
from firebase_admin import credentials
import firebase_admin
=======
from pymongo.errors import DuplicateKeyError
import logging
>>>>>>> 03613f50
from datetime import datetime, timedelta, timezone
from unittest.mock import AsyncMock, MagicMock, patch

import pytest
from app.auth.security import create_refresh_token, get_password_hash, verify_password
from app.auth.service import AuthService
from bson import ObjectId
from bson.errors import InvalidId
from fastapi import HTTPException, status
from firebase_admin import auth as firebase_auth
from jose import JWTError
from pymongo.errors import PyMongoError


def validate_object_id(id_str: str, field_name: str = "ID") -> ObjectId:
    try:
        return ObjectId(id_str)
    except InvalidId:
        raise HTTPException(
            status_code=status.HTTP_400_BAD_REQUEST, detail=f"Invalid {field_name}"
        )
<<<<<<< HEAD
    
@pytest.mark.asyncio
=======


>>>>>>> 03613f50
async def test_create_user_with_email_success(monkeypatch):
    service = AuthService()

    # Mock DB behavior
    mock_db = AsyncMock()
    mock_db.users.find_one.return_value = None  # No existing user
    mock_insert_result = AsyncMock(inserted_id=ObjectId())
    mock_db.users.insert_one.return_value = mock_insert_result

    monkeypatch.setattr(service, "get_db", lambda: mock_db)
    monkeypatch.setattr(
        service,
        "_create_refresh_token_record",
        AsyncMock(return_value="mock_refresh_token"),
    )
    monkeypatch.setattr(
        "app.auth.service.get_password_hash", lambda pwd: f"hashed_{pwd}"
    )

    result = await service.create_user_with_email(
        "new@example.com", "securepass", "Test User"
    )

    assert result["user"]["email"] == "new@example.com"
    assert result["user"]["hashed_password"] == "hashed_securepass"
    assert result["refresh_token"] == "mock_refresh_token"


@pytest.mark.asyncio
async def test_create_user_with_email_already_exists(monkeypatch):
    service = AuthService()

    mock_db = AsyncMock()
    mock_db.users.find_one.return_value = {"email": "existing@example.com"}

    monkeypatch.setattr(service, "get_db", lambda: mock_db)

    with pytest.raises(HTTPException) as exc:
        await service.create_user_with_email("existing@example.com", "pass", "User")

    assert exc.value.status_code == 400
    assert exc.value.detail == "User with this email already exists"


@pytest.mark.asyncio
async def test_create_user_with_email_refresh_token_error(monkeypatch):
    service = AuthService()

    mock_db = AsyncMock()
    mock_db.users.find_one.return_value = None
    mock_insert_result = AsyncMock(inserted_id=ObjectId())
    mock_db.users.insert_one.return_value = mock_insert_result

    monkeypatch.setattr(service, "get_db", lambda: mock_db)
    monkeypatch.setattr(
        "app.auth.service.get_password_hash", lambda pwd: f"hashed_{pwd}"
    )

    async def fail_refresh_token(*args, **kwargs):
        raise Exception("Token generation failed")

    monkeypatch.setattr(
        service, "_create_refresh_token_record", fail_refresh_token)

    with pytest.raises(HTTPException) as exc:
        await service.create_user_with_email("fail@example.com", "pass", "User")

    assert exc.value.status_code == 500
    assert exc.value.detail == "Internal server error"


@pytest.mark.asyncio
async def test_create_user_with_email_duplicate_key(monkeypatch):
    service = AuthService()

    mock_db = AsyncMock()
    mock_db.users.find_one.return_value = None
    mock_db.users.insert_one.side_effect = DuplicateKeyError("dup key")

    monkeypatch.setattr(service, "get_db", lambda: mock_db)
    monkeypatch.setattr(
        "app.auth.service.get_password_hash", lambda pwd: f"hashed_{pwd}"
    )
    monkeypatch.setattr(service, "_create_refresh_token_record", AsyncMock())

    with pytest.raises(HTTPException) as exc:
        await service.create_user_with_email("race@example.com", "pass", "User")

    assert exc.value.status_code == 400
    assert exc.value.detail == "User with this email already exists"


@pytest.mark.asyncio
async def test_authenticate_user_success(monkeypatch):
    service = AuthService()
    mock_user = {
        "_id": ObjectId(),
        "email": "test@example.com",
        "hashed_password": "mocked_hash",
    }

    mock_db = AsyncMock()
    mock_db.users.find_one.return_value = mock_user

    monkeypatch.setattr(service, "get_db", lambda: mock_db)
    monkeypatch.setattr(
        "app.auth.service.verify_password", lambda pwd, hash: pwd == "correct-password"
    )
    monkeypatch.setattr(
        service, "_create_refresh_token_record", AsyncMock(
            return_value="refresh-token")
    )

    result = await service.authenticate_user_with_email(
        "test@example.com", "correct-password"
    )

    assert result.get("user") == mock_user
    assert result.get("refresh_token") == "refresh-token"


@pytest.mark.asyncio
async def test_authenticate_user_db_error(monkeypatch):
    service = AuthService()
    mock_db = AsyncMock()
    mock_db.users.find_one.side_effect = PyMongoError("DB failure")

    monkeypatch.setattr(service, "get_db", lambda: mock_db)

    with pytest.raises(HTTPException) as e:
        await service.authenticate_user_with_email("email", "pass")

    assert e.value.status_code == 500
    assert "Internal server error" in e.value.detail


@pytest.mark.asyncio
async def test_authenticate_user_not_found(monkeypatch):
    service = AuthService()
    mock_db = AsyncMock()
    mock_db.users.find_one.return_value = None

    monkeypatch.setattr(service, "get_db", lambda: mock_db)

    with pytest.raises(HTTPException) as e:
        await service.authenticate_user_with_email("email", "pass")

    assert e.value.status_code == 401
    assert "Incorrect email or password" in e.value.detail


@pytest.mark.asyncio
async def test_authenticate_user_password_incorrect(monkeypatch):
    service = AuthService()
    mock_user = {
        "_id": ObjectId(),
        "email": "test@example.com",
        "hashed_password": "hashed",
    }

    mock_db = AsyncMock()
    mock_db.users.find_one.return_value = mock_user

    monkeypatch.setattr(service, "get_db", lambda: mock_db)
    monkeypatch.setattr("app.auth.service.verify_password",
                        lambda pwd, hash: False)

    with pytest.raises(HTTPException) as e:
        await service.authenticate_user_with_email("email", "wrongpass")

    assert e.value.status_code == 401
    assert "Incorrect email or password" in e.value.detail


@pytest.mark.asyncio
async def test_authenticate_user_missing_hashed_password(monkeypatch):
    service = AuthService()
    # no hashed_password
    mock_user = {"_id": ObjectId(), "email": "test@example.com"}

    mock_db = AsyncMock()
    mock_db.users.find_one.return_value = mock_user

    monkeypatch.setattr(service, "get_db", lambda: mock_db)
    monkeypatch.setattr("app.auth.service.verify_password",
                        lambda pwd, hash: False)

    with pytest.raises(HTTPException) as e:
        await service.authenticate_user_with_email("email", "pass")

    assert e.value.status_code == 401


@pytest.mark.asyncio
async def test_authenticate_user_refresh_token_error(monkeypatch):
    service = AuthService()
    mock_user = {
        "_id": ObjectId(),
        "email": "test@example.com",
        "hashed_password": "mocked_hash",
    }

    mock_db = AsyncMock()
    mock_db.users.find_one.return_value = mock_user

    monkeypatch.setattr(service, "get_db", lambda: mock_db)
    monkeypatch.setattr("app.auth.service.verify_password",
                        lambda pwd, hash: True)
    monkeypatch.setattr(
        service,
        "_create_refresh_token_record",
        AsyncMock(side_effect=Exception("fail")),
    )

    with pytest.raises(HTTPException) as e:
        await service.authenticate_user_with_email("email", "pass")

    assert e.value.status_code == 500
    assert "Failed to generate refresh token" in e.value.detail


@pytest.mark.asyncio
async def test_authenticate_with_google_success(mocker):
    mock_token = "valid-id-token"
    mock_user_id = ObjectId()
    decoded_token = {
        "uid": "firebase-uid-123",
        "email": "test@example.com",
        "name": "Test User",
        "picture": "http://example.com/avatar.jpg",
    }

    # Mock firebase_auth.verify_id_token
    mocker.patch(
        "app.auth.service.firebase_auth.verify_id_token", return_value=decoded_token
    )

    # Mock db
    mock_db = AsyncMock()
    mock_db.users.find_one.return_value = None  # Simulate new user
    mock_db.users.insert_one.return_value.inserted_id = mock_user_id

    mocker.patch.object(AuthService, "get_db", return_value=mock_db)
    mocker.patch.object(
        AuthService, "_create_refresh_token_record", return_value="new_refresh_token"
    )

    service = AuthService()
    result = await service.authenticate_with_google(mock_token)

    assert result["user"]["email"] == "test@example.com"
    assert result["refresh_token"] == "new_refresh_token"


@pytest.mark.asyncio
async def test_authenticate_with_google_invalid_token(mocker):
    mocker.patch(
        "app.auth.service.firebase_auth.verify_id_token",
        side_effect=firebase_auth.InvalidIdTokenError("bad token"),
    )

    service = AuthService()
    with pytest.raises(HTTPException) as exc_info:
        await service.authenticate_with_google("invalid-token")

    assert exc_info.value.status_code == 401
    assert "Invalid Google ID token" in str(exc_info.value.detail)


@pytest.mark.asyncio
async def test_authenticate_with_google_missing_email(mocker):

    decoded_token = {"uid": "uid123"}  # no email

    mocker.patch(
        "app.auth.service.firebase_auth.verify_id_token", return_value=decoded_token
    )

    service = AuthService()
    with pytest.raises(HTTPException) as exc_info:
        await service.authenticate_with_google("any")

    assert exc_info.value.status_code == 400
    assert "Email not provided" in str(exc_info.value.detail)


@pytest.mark.asyncio
async def test_authenticate_with_google_db_find_error(mocker):
    decoded_token = {"uid": "uid123", "email": "test@example.com"}

    mocker.patch(
        "app.auth.service.firebase_auth.verify_id_token", return_value=decoded_token
    )

    mock_db = AsyncMock()
    mock_db.users.find_one.side_effect = PyMongoError("db error")
    mocker.patch.object(AuthService, "get_db", return_value=mock_db)

    service = AuthService()
    with pytest.raises(HTTPException) as exc_info:
        await service.authenticate_with_google("any")

    assert exc_info.value.status_code == 500


@pytest.mark.asyncio
async def test_authenticate_with_google_insert_error(mocker):
    decoded_token = {
        "uid": "uid123",
        "email": "test@example.com",
    }

    mocker.patch(
        "app.auth.service.firebase_auth.verify_id_token", return_value=decoded_token
    )

    mock_db = AsyncMock()
    mock_db.users.find_one.return_value = None
    mock_db.users.insert_one.side_effect = PyMongoError("insert failed")
    mocker.patch.object(AuthService, "get_db", return_value=mock_db)

    service = AuthService()
    with pytest.raises(HTTPException) as exc_info:
        await service.authenticate_with_google("token")

    assert exc_info.value.status_code == 500
    assert "Failed to create user" in str(exc_info.value.detail)


@pytest.mark.asyncio
async def test_refresh_access_token_success():
    service = AuthService()
    mock_db = MagicMock()
    service.get_db = MagicMock(return_value=mock_db)

    now = datetime.now(timezone.utc)
    mock_token_record = {
        "token": "valid_refresh_token",
        "revoked": False,
        "expires_at": now + timedelta(hours=1),
        "user_id": "user123",
        "_id": "token_id",
    }
    mock_user = {"_id": "user123", "email": "test@example.com"}

    mock_db.refresh_tokens.find_one = AsyncMock(return_value=mock_token_record)
    mock_db.users.find_one = AsyncMock(return_value=mock_user)
    mock_db.refresh_tokens.update_one = AsyncMock()

    service._create_refresh_token_record = AsyncMock(
        return_value="new_refresh_token")

    token = await service.refresh_access_token("valid_refresh_token")
    assert token == "new_refresh_token"
    mock_db.refresh_tokens.update_one.assert_called_once()


@pytest.mark.asyncio
async def test_refresh_access_token_invalid_or_expired():
    service = AuthService()
    service.get_db = MagicMock(return_value=MagicMock())
    service.get_db().refresh_tokens.find_one = AsyncMock(return_value=None)

    with pytest.raises(HTTPException) as e:
        await service.refresh_access_token("invalid_or_expired_token")

    assert e.value.status_code == status.HTTP_401_UNAUTHORIZED
    assert "Invalid or expired" in e.value.detail


@pytest.mark.asyncio
async def test_refresh_access_token_user_not_found():
    service = AuthService()
    mock_db = MagicMock()
    service.get_db = MagicMock(return_value=mock_db)

    mock_token_record = {
        "token": "valid_token",
        "revoked": False,
        "expires_at": datetime.now(timezone.utc) + timedelta(hours=1),
        "user_id": "user123",
    }

    mock_db.refresh_tokens.find_one = AsyncMock(return_value=mock_token_record)
    mock_db.users.find_one = AsyncMock(return_value=None)

    with pytest.raises(HTTPException) as e:
        await service.refresh_access_token("valid_token")

    assert e.value.status_code == status.HTTP_401_UNAUTHORIZED
    assert "User not found" in e.value.detail


@pytest.mark.asyncio
async def test_refresh_access_token_db_failure_on_token():
    service = AuthService()
    mock_db = MagicMock()
    service.get_db = MagicMock(return_value=mock_db)
    mock_db.refresh_tokens.find_one = AsyncMock(
        side_effect=PyMongoError("DB error"))

    with pytest.raises(HTTPException) as e:
        await service.refresh_access_token("any_token")

    assert e.value.status_code == status.HTTP_500_INTERNAL_SERVER_ERROR


@pytest.mark.asyncio
async def test_refresh_access_token_db_failure_on_user_fetch():
    service = AuthService()
    mock_db = MagicMock()
    service.get_db = MagicMock(return_value=mock_db)

    mock_token_record = {
        "token": "token",
        "revoked": False,
        "expires_at": datetime.now(timezone.utc) + timedelta(hours=1),
        "user_id": "user123",
    }

    mock_db.refresh_tokens.find_one = AsyncMock(return_value=mock_token_record)
    mock_db.users.find_one = AsyncMock(side_effect=PyMongoError("DB error"))

    with pytest.raises(HTTPException) as e:
        await service.refresh_access_token("token")

    assert e.value.status_code == status.HTTP_500_INTERNAL_SERVER_ERROR


@pytest.mark.asyncio
async def test_refresh_access_token_generation_failure():
    service = AuthService()
    mock_db = MagicMock()
    service.get_db = MagicMock(return_value=mock_db)

    mock_token_record = {
        "token": "token",
        "revoked": False,
        "expires_at": datetime.now(timezone.utc) + timedelta(hours=1),
        "user_id": "user123",
        "_id": "token_id",
    }

    mock_user = {"_id": "user123"}
    mock_db.refresh_tokens.find_one = AsyncMock(return_value=mock_token_record)
    mock_db.users.find_one = AsyncMock(return_value=mock_user)

    service._create_refresh_token_record = AsyncMock(
        side_effect=Exception("Token gen fail")
    )

    with pytest.raises(HTTPException) as e:
        await service.refresh_access_token("token")

    assert e.value.status_code == status.HTTP_500_INTERNAL_SERVER_ERROR
    assert "Failed to create refresh token" in e.value.detail


@pytest.mark.asyncio
async def test_verify_access_token_valid(monkeypatch):
    service = AuthService()

    # Mock verify_token to return a payload
    monkeypatch.setattr(
        "app.auth.security.verify_token", lambda token: {"sub": "user123"}
    )

    # Mock DB response
    mock_user = {"_id": "user123", "email": "test@example.com"}
    mock_db = AsyncMock()
    mock_db.users.find_one.return_value = mock_user
    monkeypatch.setattr(service, "get_db", lambda: mock_db)

    user = await service.verify_access_token("validtoken")
    assert user == mock_user


@pytest.mark.asyncio
async def test_verify_access_token_invalid_token(monkeypatch):
    service = AuthService()

    def raise_jwt_error(token):
        raise JWTError("Invalid signature")

    monkeypatch.setattr("app.auth.security.verify_token", raise_jwt_error)

    with pytest.raises(HTTPException) as exc_info:
        await service.verify_access_token("badtoken")

    assert exc_info.value.status_code == 401
    assert exc_info.value.detail == "Invalid token"


@pytest.mark.asyncio
async def test_verify_access_token_missing_sub(monkeypatch):
    service = AuthService()

    monkeypatch.setattr("app.auth.security.verify_token", lambda token: {})

    with pytest.raises(HTTPException) as exc_info:
        await service.verify_access_token("token")

    assert exc_info.value.status_code == 401
    assert exc_info.value.detail == "Invalid token"


@pytest.mark.asyncio
async def test_verify_access_token_db_error(monkeypatch):
    service = AuthService()

    monkeypatch.setattr(
        "app.auth.security.verify_token", lambda token: {"sub": "user123"}
    )

    mock_db = AsyncMock()
    mock_db.users.find_one.side_effect = Exception("DB failure")
    monkeypatch.setattr(service, "get_db", lambda: mock_db)

    with pytest.raises(HTTPException) as exc_info:
        await service.verify_access_token("token")

    assert exc_info.value.status_code == 500
    assert exc_info.value.detail == "Internal server error"


@pytest.mark.asyncio
async def test_verify_access_token_user_not_found(monkeypatch):
    service = AuthService()

    monkeypatch.setattr(
        "app.auth.security.verify_token", lambda token: {"sub": "user123"}
    )

    mock_db = AsyncMock()
    mock_db.users.find_one.return_value = None
    monkeypatch.setattr(service, "get_db", lambda: mock_db)

    with pytest.raises(HTTPException) as exc_info:
        await service.verify_access_token("token")

    assert exc_info.value.status_code == 401
    assert exc_info.value.detail == "User not found"


@pytest.mark.asyncio
async def test_request_password_reset_user_exists(monkeypatch, caplog):
    service = AuthService()
    mock_db = AsyncMock()
    mock_user = {"_id": "mock_user_id", "email": "test@example.com"}

    mock_db.users.find_one.return_value = mock_user
    mock_db.password_resets.insert_one.return_value = None

    monkeypatch.setattr(
        service, "get_db", lambda: mock_db
    )  # temporarily override get_db in function scope

    # Mock the token generator
    with patch("app.auth.service.generate_reset_token", return_value="mocktoken"):
        with caplog.at_level(
            logging.INFO
        ):  # caplog captures the log messages (previously print statements)
            result = await service.request_password_reset("test@example.com")

    # Assert
    assert result is True
    assert "mocktoken" in caplog.text
    assert "Reset link" in caplog.text
    mock_db.users.find_one.assert_awaited_once_with(
        {"email": "test@example.com"})
    mock_db.password_resets.insert_one.assert_awaited_once()


@pytest.mark.asyncio
async def test_request_password_reset_user_does_not_exist(monkeypatch):
    service = AuthService()
    mock_db = AsyncMock()
    mock_db.users.find_one.return_value = None  # No user found

    monkeypatch.setattr(service, "get_db", lambda: mock_db)

    result = await service.request_password_reset("nonexistent@example.com")

    assert result is True
    mock_db.users.find_one.assert_awaited_once()


@pytest.mark.asyncio
async def test_request_password_reset_db_error_on_lookup(monkeypatch):
    service = AuthService()
    mock_db = AsyncMock()
    mock_db.users.find_one.side_effect = PyMongoError("DB failure")

    monkeypatch.setattr(service, "get_db", lambda: mock_db)

    with pytest.raises(HTTPException) as exc_info:
        await service.request_password_reset("test@example.com")

    assert exc_info.value.status_code == 500
    assert "user lookup" in exc_info.value.detail.lower()


@pytest.mark.asyncio
async def test_request_password_reset_db_error_on_insert(monkeypatch):
    service = AuthService()
    mock_db = AsyncMock()
    mock_user = {"_id": "mock_user_id", "email": "test@example.com"}
    mock_db.users.find_one.return_value = mock_user
    mock_db.password_resets.insert_one.side_effect = PyMongoError(
        "Insert failure")

    monkeypatch.setattr(service, "get_db", lambda: mock_db)

    with patch("app.auth.service.generate_reset_token", return_value="mocktoken"):
        with pytest.raises(HTTPException) as exc_info:
            await service.request_password_reset("test@example.com")

    assert exc_info.value.status_code == 500
    assert "token storage" in exc_info.value.detail.lower()


@pytest.mark.asyncio
async def test_confirm_password_reset_success():
    service = AuthService()
    mock_db = MagicMock()
    mock_user_id = ObjectId()

    future_time = datetime.now(timezone.utc) + timedelta(hours=1)

    with patch.object(service, "get_db", return_value=mock_db):
        # Mock reset token lookup
        mock_db.password_resets.find_one = AsyncMock(
            return_value={
                "token": "validtoken",
                "used": False,
                "expires_at": future_time,
                "_id": ObjectId(),
                "user_id": mock_user_id,
            }
        )

        # Mock user update
        mock_db.users.update_one = AsyncMock(
            return_value=MagicMock(modified_count=1))
        mock_db.password_resets.update_one = AsyncMock()
        mock_db.refresh_tokens.update_many = AsyncMock()

        result = await service.confirm_password_reset("validtoken", "newpassword123")
        assert result is True

        mock_db.users.update_one.assert_awaited_once()
        mock_db.refresh_tokens.update_many.assert_awaited_once()


@pytest.mark.asyncio
async def test_confirm_password_reset_invalid_or_expired_token():
    service = AuthService()
    mock_db = MagicMock()

    with patch.object(service, "get_db", return_value=mock_db):
        # Simulate token not found (invalid, used, or expired)
        mock_db.password_resets.find_one = AsyncMock(return_value=None)

        with pytest.raises(HTTPException) as exc_info:
            await service.confirm_password_reset("badtoken", "irrelevantpassword")

        assert exc_info.value.status_code == 400
        assert exc_info.value.detail == "Invalid or expired reset token"

        # No DB updates should have been made
        mock_db.users.update_one.assert_not_called()
        mock_db.password_resets.update_one.assert_not_called()
        mock_db.refresh_tokens.update_many.assert_not_called()


@pytest.mark.asyncio
async def test_create_refresh_token_record_success():
    service = AuthService()
    mock_db = MagicMock()
    mock_token = "mocked_refresh_token"
    mock_user_id = str(ObjectId())

    # Patch get_db and create_refresh_token
    with patch.object(service, "get_db", return_value=mock_db), patch(
        "app.auth.service.create_refresh_token", return_value=mock_token
    ):

        # Mock insert
        mock_db.refresh_tokens.insert_one = AsyncMock()

        result = await service._create_refresh_token_record(mock_user_id)

        assert result == mock_token
        mock_db.refresh_tokens.insert_one.assert_awaited_once()


@pytest.mark.asyncio
async def test_create_refresh_token_record_db_failure():
    service = AuthService()
    mock_db = MagicMock()
    mock_user_id = str(ObjectId())

    with patch.object(service, "get_db", return_value=mock_db), patch(
        "app.auth.service.create_refresh_token", return_value="badtoken"
    ):

        # DB failure
        mock_db.refresh_tokens.insert_one = AsyncMock(
            side_effect=Exception("DB write error")
        )

        with pytest.raises(HTTPException) as exc_info:
            await service._create_refresh_token_record(mock_user_id)

        assert exc_info.value.status_code == 500
        assert "Failed to create refresh token" in exc_info.value.detail


@pytest.mark.asyncio
async def test_create_refresh_token_record_invalid_user_id():
    service = AuthService()
    invalid_user_id = "not-a-valid-objectid"

    with pytest.raises(HTTPException) as exc_info:
        validate_object_id(invalid_user_id, field_name="user ID")

    assert exc_info.value.status_code == 400
    assert exc_info.value.detail == "Invalid user ID"<|MERGE_RESOLUTION|>--- conflicted
+++ resolved
@@ -1,4 +1,3 @@
-<<<<<<< HEAD
 """
 Test suite for the `AuthService` class in the `app.auth.service` module.
 
@@ -58,22 +57,13 @@
 from firebase_admin import auth as firebase_auth
 from firebase_admin import credentials
 import firebase_admin
-=======
-from pymongo.errors import DuplicateKeyError
-import logging
->>>>>>> 03613f50
 from datetime import datetime, timedelta, timezone
-from unittest.mock import AsyncMock, MagicMock, patch
-
-import pytest
-from app.auth.security import create_refresh_token, get_password_hash, verify_password
 from app.auth.service import AuthService
+from app.auth.security import get_password_hash, create_refresh_token, verify_password
 from bson import ObjectId
 from bson.errors import InvalidId
-from fastapi import HTTPException, status
-from firebase_admin import auth as firebase_auth
-from jose import JWTError
-from pymongo.errors import PyMongoError
+from pymongo.errors import PyMongoError, DuplicateKeyError
+import logging
 
 
 def validate_object_id(id_str: str, field_name: str = "ID") -> ObjectId:
@@ -83,13 +73,8 @@
         raise HTTPException(
             status_code=status.HTTP_400_BAD_REQUEST, detail=f"Invalid {field_name}"
         )
-<<<<<<< HEAD
     
 @pytest.mark.asyncio
-=======
-
-
->>>>>>> 03613f50
 async def test_create_user_with_email_success(monkeypatch):
     service = AuthService()
 
