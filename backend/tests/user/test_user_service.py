--- conflicted
+++ resolved
@@ -179,7 +179,6 @@
         {"_id": TEST_OBJECT_ID})
     assert user is None
 
-<<<<<<< HEAD
 # Added Test for invalid ObjectId format
 @pytest.mark.asyncio
 async def test_get_user_by_id_invalid_objectid(mock_db_client, mock_get_database):
@@ -190,8 +189,6 @@
     # No DB calls should be made
     mock_db_client.users.find_one.assert_not_called()
     assert user is None
-=======
->>>>>>> 0e940a34
 
 # --- Tests for update_user_profile ---
 
@@ -252,7 +249,6 @@
     assert kwargs["return_document"] is True
     assert updated_user is None
 
-<<<<<<< HEAD
 # Added Test for invalid ObjectId format for user update
 @pytest.mark.asyncio
 async def test_update_user_profile_invalid_object_id(mock_db_client, mock_get_database):
@@ -264,8 +260,6 @@
     # Should return None and never hit the DB
     mock_db_client.users.find_one_and_update.assert_not_called()
     assert updated_user is None
-=======
->>>>>>> 0e940a34
 
 # --- Tests for delete_user ---
 
@@ -291,8 +285,8 @@
 
     result = await user_service.delete_user(TEST_OBJECT_ID_STR)
 
-<<<<<<< HEAD
-    mock_db_client.users.delete_one.assert_called_once_with({"_id": TEST_OBJECT_ID})
+    mock_db_client.users.delete_one.assert_called_once_with(
+        {"_id": TEST_OBJECT_ID})
     assert result is False
 
 # Added Test for invalid ObjectId format for user deletion
@@ -304,8 +298,15 @@
 
     # Expected result: False and never hit the DB
     mock_db_client.users.delete_one.assert_not_called()
-=======
-    mock_db_client.users.delete_one.assert_called_once_with(
-        {"_id": TEST_OBJECT_ID})
->>>>>>> 0e940a34
+    assert result is False
+
+# Added Test for invalid ObjectId format for user deletion
+@pytest.mark.asyncio
+async def test_delete_user_invalid_object_id(mock_db_client, mock_get_database):
+    invalid_user_id = "invalid_object_id"  # Not a valid 24-char hex string
+
+    result = await user_service.delete_user(invalid_user_id)
+
+    # Expected result: False and never hit the DB
+    mock_db_client.users.delete_one.assert_not_called()
     assert result is False