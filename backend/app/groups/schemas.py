from datetime import datetime
from typing import List, Optional

<<<<<<< HEAD
from pydantic import BaseModel, Field
=======
from pydantic import BaseModel, ConfigDict, Field
>>>>>>> e3d170a3


class GroupMember(BaseModel):
    userId: str
    role: str = "member"  # "admin" or "member"
    joinedAt: datetime


class GroupMemberWithDetails(BaseModel):
    userId: str
    role: str = "member"  # "admin" or "member"
    joinedAt: datetime
    user: Optional[dict] = None  # Contains user details like name, email


class GroupCreateRequest(BaseModel):
    name: str = Field(..., min_length=1, max_length=100)
    currency: Optional[str] = "USD"
    imageUrl: Optional[str] = None


class GroupUpdateRequest(BaseModel):
    name: Optional[str] = Field(None, min_length=1, max_length=100)
    imageUrl: Optional[str] = None


class GroupResponse(BaseModel):
    id: str = Field(alias="_id")
    name: str
    currency: str
    joinCode: str
    createdBy: str
    createdAt: datetime
    imageUrl: Optional[str] = None
    members: Optional[List[GroupMemberWithDetails]] = []

    model_config = ConfigDict(populate_by_name=True)



class GroupListResponse(BaseModel):
    groups: List[GroupResponse]


class JoinGroupRequest(BaseModel):
    joinCode: str = Field(..., min_length=1)


class JoinGroupResponse(BaseModel):
    group: GroupResponse


class MemberRoleUpdateRequest(BaseModel):
    role: str = Field(..., pattern="^(admin|member)$")


class LeaveGroupResponse(BaseModel):
    success: bool
    message: str


class DeleteGroupResponse(BaseModel):
    success: bool
    message: str


class RemoveMemberResponse(BaseModel):
    success: bool
    message: str<|MERGE_RESOLUTION|>--- conflicted
+++ resolved
@@ -1,11 +1,7 @@
 from datetime import datetime
 from typing import List, Optional
 
-<<<<<<< HEAD
-from pydantic import BaseModel, Field
-=======
 from pydantic import BaseModel, ConfigDict, Field
->>>>>>> e3d170a3
 
 
 class GroupMember(BaseModel):
