--- conflicted
+++ resolved
@@ -1,21 +1,15 @@
-<<<<<<< HEAD
-from fastapi import HTTPException, status
+import secrets
+import string
+from datetime import datetime, timezone
+from typing import Any, Dict, List, Optional
+
 from app.database import get_database
 from app.config import logger
 from bson import ObjectId, errors
 from datetime import datetime, timezone
 from typing import Optional, Dict, Any, List
-=======
->>>>>>> 0e940a34
 import secrets
 import string
-from datetime import datetime, timezone
-from typing import Any, Dict, List, Optional
-
-from app.database import get_database
-from bson import ObjectId
-from fastapi import HTTPException, status
-
 
 
 class GroupService:
@@ -94,6 +88,19 @@
                 except Exception as e:
                     logger.error(f"Error enriching userId {member_user_id}: {e}")
                     # If user lookup fails, add member with basic info
+                    enriched_members.append({
+                        "userId": member_user_id,
+                        "role": member.get("role", "member"),
+                        "joinedAt": member.get("joinedAt"),
+                        "user": {
+                            "name": f"User {member_user_id[-4:]}",
+                            "email": f"{member_user_id}@example.com",
+                            "avatar": None
+                        }
+                })
+                except Exception as e:
+                    logger.error(f"Error enriching userId {member_user_id}: {e}")
+                    # If user lookup fails, add member with basic info
                     enriched_members.append(
                         {
                             "userId": member_user_id,
