--- conflicted
+++ resolved
@@ -1,16 +1,8 @@
-<<<<<<< HEAD
 from fastapi import HTTPException, status
 from typing import List, Dict, Any, Optional, Tuple
 from datetime import datetime, timedelta
-from bson import ObjectId, errors
+from bson import ObjectId
 from app.database import mongodb
-=======
-import asyncio
-from collections import defaultdict, deque
-from datetime import datetime, timedelta
-from typing import Any, Dict, List, Optional, Tuple
-
->>>>>>> 0e940a34
 from app.config import logger
 from app.database import mongodb
 from app.expenses.schemas import (
@@ -54,7 +46,6 @@
         # Validate and convert group_id to ObjectId
         try:
             group_obj_id = ObjectId(group_id)
-<<<<<<< HEAD
         except errors.InvalidId: #Incorrect ObjectId format
             logger.warning(f"Invalid group ID format: {group_id}")
             raise HTTPException(status_code=400, detail="Invalid group ID")
@@ -69,17 +60,6 @@
         })
         if not group: # User not a member of the group
             raise HTTPException(status_code=403, detail="You are not a member of this group")
-=======
-        except Exception:
-            raise ValueError("Group not found or user not a member")
-
-        # Verify user is member of the group
-        group = await self.groups_collection.find_one(
-            {"_id": group_obj_id, "members.userId": user_id}
-        )
-        if not group:
-            raise ValueError("Group not found or user not a member")
->>>>>>> 0e940a34
 
         # Create expense document
         expense_doc = {
@@ -256,7 +236,6 @@
         try:
             group_obj_id = ObjectId(group_id)
             expense_obj_id = ObjectId(expense_id)
-<<<<<<< HEAD
         except errors.InvalidId: #Incorrect ObjectId format for group_id or expense_id
             logger.warning(f"Invalid ObjectId(s): group_id={group_id}, expense_id={expense_id}")
             raise HTTPException(status_code=400, detail="Invalid group ID or expense ID")
@@ -279,23 +258,6 @@
         })
         if not expense_doc: #Expense not found
             raise HTTPException(status_code=404, detail="Expense not found")
-=======
-        except Exception:
-            raise ValueError("Group not found or user not a member")
-
-        # Verify user access
-        group = await self.groups_collection.find_one(
-            {"_id": group_obj_id, "members.userId": user_id}
-        )
-        if not group:
-            raise ValueError("Group not found or user not a member")
-
-        expense_doc = await self.expenses_collection.find_one(
-            {"_id": expense_obj_id, "groupId": group_id}
-        )
-        if not expense_doc:
-            raise ValueError("Expense not found")
->>>>>>> 0e940a34
 
         expense = await self._expense_doc_to_response(expense_doc)
 
@@ -324,7 +286,6 @@
             # Validate ObjectId format
             try:
                 expense_obj_id = ObjectId(expense_id)
-<<<<<<< HEAD
             except errors.InvalidId:
                 logger.warning(f"Invalid expense ID format: {expense_id}")
                 raise HTTPException(status_code=400, detail="Invalid expense ID format")
@@ -337,41 +298,19 @@
             })
             if not expense_doc: #Expense not found or user not authorized
                 raise HTTPException(status_code=403, detail="Not authorized to update this expense or it does not exist")
-=======
-            except Exception as e:
-                raise ValueError(f"Invalid expense ID format: {expense_id}")
-
-            # Verify user access and that they created the expense
-            expense_doc = await self.expenses_collection.find_one(
-                {"_id": expense_obj_id, "groupId": group_id, "createdBy": user_id}
-            )
-            if not expense_doc:
-                raise ValueError("Expense not found or not authorized to edit")
->>>>>>> 0e940a34
 
             # Validate splits against current or new amount if both are being updated
             if updates.splits is not None and updates.amount is not None:
                 total_split = sum(split.amount for split in updates.splits)
                 if abs(total_split - updates.amount) > 0.01:
-<<<<<<< HEAD
                     raise HTTPException(status_code=400, detail="Split amounts must sum to total expense amount")
             
-=======
-                    raise ValueError(
-                        "Split amounts must sum to total expense amount")
-
->>>>>>> 0e940a34
             # If only splits are being updated, validate against current amount
             elif updates.splits is not None:
                 current_amount = expense_doc["amount"]
                 total_split = sum(split.amount for split in updates.splits)
                 if abs(total_split - current_amount) > 0.01:
-<<<<<<< HEAD
                     raise HTTPException(status_code=400, detail="Split amounts must sum to total expense amount")
-=======
-                    raise ValueError(
-                        "Split amounts must sum to current expense amount")
->>>>>>> 0e940a34
 
             # Store original data for history
             original_data = {
@@ -399,21 +338,10 @@
             if len(update_doc) > 1:  # More than just updatedAt
                 # Get user name
                 try:
-<<<<<<< HEAD
                     user = await self.users_collection.find_one({"_id": ObjectId(user_id)})
                     user_name = user.get("name", "Unknown User") if user else "Unknown User"
                 except Exception as e:
                     logger.warning(f"Failed to fetch user for history: {e}")
-=======
-                    user = await self.users_collection.find_one(
-                        {"_id": ObjectId(user_id)}
-                    )
-                    user_name = (
-                        user.get(
-                            "name", "Unknown User") if user else "Unknown User"
-                    )
-                except:
->>>>>>> 0e940a34
                     user_name = "Unknown User"
 
                 history_entry = {
@@ -429,15 +357,9 @@
                     {"_id": expense_obj_id},
                     {"$set": update_doc, "$push": {"history": history_entry}},
                 )
-<<<<<<< HEAD
                 
                 if result.matched_count == 0: #Expense not found during update
                     raise HTTPException(status_code=404, detail="Expense not found during update")
-=======
-
-                if result.matched_count == 0:
-                    raise ValueError("Expense not found during update")
->>>>>>> 0e940a34
             else:
                 # No actual changes, just update the timestamp
                 result = await self.expenses_collection.update_one(
@@ -462,20 +384,9 @@
 
                     if updated_expense:
                         # Create new settlements
-<<<<<<< HEAD
                         await self._create_settlements_for_expense(updated_expense, user_id)
                 except Exception:
                     logger.error(f"Warning: Failed to recalculate settlements",exc_info=True)
-=======
-                        await self._create_settlements_for_expense(
-                            updated_expense, user_id
-                        )
-                except Exception as e:
-                    logger.error(
-                        f"Warning: Failed to recalculate settlements: {e}",
-                        exc_info=True,
-                    )
->>>>>>> 0e940a34
                     # Continue anyway, as the expense update succeeded
 
             # Return updated expense
@@ -483,7 +394,6 @@
                 {"_id": expense_obj_id}
             )
             if not updated_expense:
-<<<<<<< HEAD
                 raise HTTPException(status_code=500, detail="Failed to retrieve updated expense")
                 
             return await self._expense_doc_to_response(updated_expense)
@@ -497,16 +407,6 @@
             logger.exception(f"Unhandled error in update_expense for expense {expense_id}: {e}")
             import traceback
             traceback.print_exc()
-=======
-                raise ValueError("Failed to retrieve updated expense")
-
-            return await self._expense_doc_to_response(updated_expense)
-
-        except ValueError:
-            raise
-        except Exception as e:
-            logger.error(f"Error in update_expense: {str(e)}", exc_info=True)
->>>>>>> 0e940a34
             raise Exception(f"Database error during expense update: {str(e)}")
 
     async def delete_expense(
@@ -816,16 +716,10 @@
         """Get a single settlement by ID"""
 
         # Verify user access
-<<<<<<< HEAD
         group = await self.groups_collection.find_one({
             "_id": ObjectId(group_id), #Assuming valid object ID format (same as above functions)
             "members.userId": user_id
         })
-=======
-        group = await self.groups_collection.find_one(
-            {"_id": ObjectId(group_id), "members.userId": user_id}
-        )
->>>>>>> 0e940a34
         if not group:
             raise HTTPException(status_code=403, detail="Group not found or user not a member")
 
