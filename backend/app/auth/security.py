--- conflicted
+++ resolved
@@ -8,11 +8,6 @@
 from jose import JWTError, jwt
 from passlib.context import CryptContext
 
-<<<<<<< HEAD
-pwd_context = CryptContext(schemes=["bcrypt"], deprecated="auto")
-
-oauth2_scheme = OAuth2PasswordBearer(tokenUrl="/auth/token")
-=======
 # Password hashing with better bcrypt configuration
 try:
     pwd_context = CryptContext(schemes=["bcrypt"], deprecated="auto")
@@ -21,7 +16,7 @@
     pwd_context = CryptContext(schemes=["bcrypt"], deprecated="auto", bcrypt__rounds=12)
 
 oauth2_scheme = OAuth2PasswordBearer(tokenUrl="/auth/token")  # Updated tokenUrl
->>>>>>> ddea2b59
+
 
 
 def verify_password(plain_password: str, hashed_password: str) -> bool:
@@ -78,9 +73,6 @@
 
 
 def get_current_user(token: str = Depends(oauth2_scheme)) -> Dict[str, Any]:
-<<<<<<< HEAD
-    payload = verify_token(token)
-=======
     """
     Retrieves the current user based on the provided JWT token using centralized verification.
 
@@ -94,7 +86,7 @@
         HTTPException: If the token is invalid or user information cannot be extracted.
     """
     payload = verify_token(token)  # Centralized JWT validation and error handling
->>>>>>> ddea2b59
+
     user_id = payload.get("sub")
     if user_id is None:
         raise HTTPException(
