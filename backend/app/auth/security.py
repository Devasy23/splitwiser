import secrets
from datetime import datetime, timedelta, timezone
from typing import Any, Dict, Optional

from app.config import settings
from fastapi import Depends, HTTPException, status
from fastapi.security import OAuth2PasswordBearer
from jose import JWTError, jwt
from passlib.context import CryptContext

<<<<<<< HEAD
pwd_context = CryptContext(schemes=["bcrypt"], deprecated="auto")

oauth2_scheme = OAuth2PasswordBearer(tokenUrl="/auth/token")

def verify_password(plain_password: str, hashed_password: str) -> bool:
=======
# Password hashing with better bcrypt configuration
try:
    pwd_context = CryptContext(schemes=["bcrypt"], deprecated="auto")
except Exception:
    # Fallback for bcrypt version compatibility issues
    pwd_context = CryptContext(
        schemes=["bcrypt"], deprecated="auto", bcrypt__rounds=12)

oauth2_scheme = OAuth2PasswordBearer(
    tokenUrl="/auth/token")  # Updated tokenUrl


def verify_password(plain_password: str, hashed_password: str) -> bool:
    """
    Verifies whether a plaintext password matches a given hashed password.

    Args:
        plain_password: The plaintext password to verify.
        hashed_password: The hashed password to compare against.

    Returns:
        True if the plaintext password matches the hash, otherwise False.
    """
>>>>>>> e3fff9a0
    return pwd_context.verify(plain_password, hashed_password)


def get_password_hash(password: str) -> str:
<<<<<<< HEAD
    return pwd_context.hash(password)

def create_access_token(data: Dict[str, Any], expires_delta: Optional[timedelta] = None) -> str:
=======
    """
    Hashes a plaintext password using bcrypt.

    Args:
        password: The plaintext password to hash.

    Returns:
        The bcrypt-hashed password as a string.
    """
    return pwd_context.hash(password)


def create_access_token(
    data: Dict[str, Any], expires_delta: Optional[timedelta] = None
) -> str:
    """
    Creates a JWT access token embedding the provided data and an expiration time.

    If `expires_delta` is not specified, the token expires after the default duration from settings. The payload includes an expiration timestamp and a type field set to "access". The token is signed using the configured secret key and algorithm.

    Args:
        data: The payload to include in the token.
        expires_delta: Optional timedelta specifying how long the token is valid.

    Returns:
        A signed JWT access token as a string.
    """
>>>>>>> e3fff9a0
    to_encode = data.copy()
    if expires_delta:
        expire = datetime.now(timezone.utc) + expires_delta
    else:
        expire = datetime.now(timezone.utc) + timedelta(
            minutes=settings.access_token_expire_minutes
        )

    to_encode.update({"exp": expire, "type": "access"})
    encoded_jwt = jwt.encode(
        to_encode, settings.secret_key, algorithm=settings.algorithm
    )
    return encoded_jwt


def create_refresh_token() -> str:
<<<<<<< HEAD
=======
    """
    Generates a secure random refresh token as a URL-safe string.

    Returns:
        A cryptographically secure, URL-safe refresh token string.
    """
>>>>>>> e3fff9a0
    return secrets.token_urlsafe(32)


def verify_token(token: str) -> Dict[str, Any]:
<<<<<<< HEAD
=======
    """
    Verifies and decodes a JWT token.

    If the token is invalid or cannot be verified, raises an HTTP 401 Unauthorized exception.
    Returns the decoded token payload as a dictionary.
    """
>>>>>>> e3fff9a0
    try:
        payload = jwt.decode(
            token, settings.secret_key, algorithms=[settings.algorithm]
        )
        return payload
    except JWTError:
        raise HTTPException(
            status_code=status.HTTP_401_UNAUTHORIZED,
            detail="Could not validate credentials",
            headers={"WWW-Authenticate": "Bearer"},
        )


def generate_reset_token() -> str:
<<<<<<< HEAD
=======
    """
    Generates a secure, URL-safe token for password reset operations.

    Returns:
        A random 32-byte URL-safe string suitable for use as a password reset token.
    """
>>>>>>> e3fff9a0
    return secrets.token_urlsafe(32)


def get_current_user(token: str = Depends(oauth2_scheme)) -> Dict[str, Any]:
<<<<<<< HEAD
    payload = verify_token(token)
=======
    """
    Retrieves the current user based on the provided JWT token using centralized verification.

    Args:
        token: The JWT token from which to extract the user information.

    Returns:
        A dictionary containing the current user's information.

    Raises:
        HTTPException: If the token is invalid or user information cannot be extracted.
    """
    payload = verify_token(
        token)  # Centralized JWT validation and error handling
>>>>>>> e3fff9a0
    user_id = payload.get("sub")
    if user_id is None:
        raise HTTPException(
            status_code=status.HTTP_401_UNAUTHORIZED, detail="Invalid token payload"
        )
    return {"_id": user_id}<|MERGE_RESOLUTION|>--- conflicted
+++ resolved
@@ -8,13 +8,13 @@
 from jose import JWTError, jwt
 from passlib.context import CryptContext
 
-<<<<<<< HEAD
+
 pwd_context = CryptContext(schemes=["bcrypt"], deprecated="auto")
 
 oauth2_scheme = OAuth2PasswordBearer(tokenUrl="/auth/token")
 
 def verify_password(plain_password: str, hashed_password: str) -> bool:
-=======
+
 # Password hashing with better bcrypt configuration
 try:
     pwd_context = CryptContext(schemes=["bcrypt"], deprecated="auto")
@@ -38,16 +38,16 @@
     Returns:
         True if the plaintext password matches the hash, otherwise False.
     """
->>>>>>> e3fff9a0
+
     return pwd_context.verify(plain_password, hashed_password)
 
 
 def get_password_hash(password: str) -> str:
-<<<<<<< HEAD
+
     return pwd_context.hash(password)
 
 def create_access_token(data: Dict[str, Any], expires_delta: Optional[timedelta] = None) -> str:
-=======
+
     """
     Hashes a plaintext password using bcrypt.
 
@@ -75,7 +75,7 @@
     Returns:
         A signed JWT access token as a string.
     """
->>>>>>> e3fff9a0
+
     to_encode = data.copy()
     if expires_delta:
         expire = datetime.now(timezone.utc) + expires_delta
@@ -92,28 +92,25 @@
 
 
 def create_refresh_token() -> str:
-<<<<<<< HEAD
-=======
+
     """
     Generates a secure random refresh token as a URL-safe string.
 
     Returns:
         A cryptographically secure, URL-safe refresh token string.
     """
->>>>>>> e3fff9a0
+
     return secrets.token_urlsafe(32)
 
 
 def verify_token(token: str) -> Dict[str, Any]:
-<<<<<<< HEAD
-=======
+
     """
     Verifies and decodes a JWT token.
 
     If the token is invalid or cannot be verified, raises an HTTP 401 Unauthorized exception.
     Returns the decoded token payload as a dictionary.
     """
->>>>>>> e3fff9a0
     try:
         payload = jwt.decode(
             token, settings.secret_key, algorithms=[settings.algorithm]
@@ -128,22 +125,21 @@
 
 
 def generate_reset_token() -> str:
-<<<<<<< HEAD
-=======
+
     """
     Generates a secure, URL-safe token for password reset operations.
 
     Returns:
         A random 32-byte URL-safe string suitable for use as a password reset token.
     """
->>>>>>> e3fff9a0
+
     return secrets.token_urlsafe(32)
 
 
 def get_current_user(token: str = Depends(oauth2_scheme)) -> Dict[str, Any]:
-<<<<<<< HEAD
+
     payload = verify_token(token)
-=======
+
     """
     Retrieves the current user based on the provided JWT token using centralized verification.
 
@@ -158,7 +154,7 @@
     """
     payload = verify_token(
         token)  # Centralized JWT validation and error handling
->>>>>>> e3fff9a0
+
     user_id = payload.get("sub")
     if user_id is None:
         raise HTTPException(
