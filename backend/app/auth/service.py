--- conflicted
+++ resolved
@@ -58,13 +58,10 @@
                 "projectId": settings.firebase_project_id,
             },
         )
-<<<<<<< HEAD
-        logger.info(
-            "Firebase initialized with credentials from environment variables")
-=======
+
         logger.info("Firebase initialized with credentials from environment variables")
     # Fall back to service account JSON file if env vars are not available
->>>>>>> ddea2b59
+
     elif os.path.exists(settings.firebase_service_account_path):
         cred = credentials.Certificate(settings.firebase_service_account_path)
         firebase_admin.initialize_app(
@@ -210,12 +207,7 @@
                     update_data["avatar"] = picture
 
                 if update_data:
-<<<<<<< HEAD
-                    await db.users.update_one(
-                        {"_id": user["_id"]}, {"$set": update_data}
-                    )
-                    user.update(update_data)
-=======
+
                     try:
                         await db.users.update_one(
                             {"_id": user["_id"]}, {"$set": update_data}
@@ -223,7 +215,6 @@
                         user.update(update_data)
                     except PyMongoError as e:
                         logger.warning("Failed to update user profile: %s", str(e))
->>>>>>> ddea2b59
             else:
                 user_doc = {
                     "email": email,
@@ -235,14 +226,7 @@
                     "firebase_uid": firebase_uid,
                     "hashed_password": None,
                 }
-<<<<<<< HEAD
-
-                result = await db.users.insert_one(user_doc)
-                user_doc["_id"] = result.inserted_id
-                user = user_doc
-
-            refresh_token = await self._create_refresh_token_record(str(user["_id"]))
-=======
+
                 try:
                     result = await db.users.insert_one(user_doc)
                     user_doc["_id"] = result.inserted_id
@@ -267,7 +251,6 @@
                     status_code=status.HTTP_500_INTERNAL_SERVER_ERROR,
                     detail="Failed to generate refresh token",
                 )
->>>>>>> ddea2b59
 
             return {"user": user, "refresh_token": refresh_token}
 
@@ -285,15 +268,7 @@
     async def refresh_access_token(self, refresh_token: str) -> str:
         db = self.get_db()
 
-<<<<<<< HEAD
-        token_record = await db.refresh_tokens.find_one(
-            {
-                "token": refresh_token,
-                "revoked": False,
-                "expires_at": {"$gt": datetime.now(timezone.utc)},
-            }
-        )
-=======
+
         # Find and validate refresh token
         try:
             token_record = await db.refresh_tokens.find_one(
@@ -309,7 +284,6 @@
                 status_code=status.HTTP_500_INTERNAL_SERVER_ERROR,
                 detail="Internal server error",
             )
->>>>>>> ddea2b59
 
         if not token_record:
             raise HTTPException(
@@ -360,11 +334,9 @@
             return True
 
         reset_token = generate_reset_token()
-<<<<<<< HEAD
-        reset_expires = datetime.now(timezone.utc) + timedelta(hours=1)
-=======
+
         reset_expires = datetime.now(timezone.utc) + timedelta(hours=1)  # 1 hour expiry
->>>>>>> ddea2b59
+
 
         await db.password_resets.insert_one(
             {
@@ -386,17 +358,7 @@
     async def confirm_password_reset(self, reset_token: str, new_password: str) -> bool:
         db = self.get_db()
 
-<<<<<<< HEAD
-        reset_record = await db.password_resets.find_one(
-            {
-                "token": reset_token,
-                "used": False,
-                "expires_at": {"$gt": datetime.now(timezone.utc)},
-            }
-        )
-
-        if not reset_record:
-=======
+
         try:
             # Find and validate reset token
             reset_record = await db.password_resets.find_one(
@@ -439,7 +401,6 @@
             raise  # Raising HTTPException to avoid logging again
         except Exception as e:
             logger.exception(f"Unexpected error during password reset: {str(e)}")
->>>>>>> ddea2b59
             raise HTTPException(
                 status_code=status.HTTP_400_BAD_REQUEST,
                 detail="Invalid or expired reset token",
@@ -469,17 +430,6 @@
             days=settings.refresh_token_expire_days
         )
 
-<<<<<<< HEAD
-        await db.refresh_tokens.insert_one(
-            {
-                "token": refresh_token,
-                "user_id": ObjectId(user_id) if isinstance(user_id, str) else user_id,
-                "expires_at": expires_at,
-                "revoked": False,
-                "created_at": datetime.now(timezone.utc),
-            }
-        )
-=======
         try:
             await db.refresh_tokens.insert_one(
                 {
@@ -500,7 +450,7 @@
                 status_code=status.HTTP_500_INTERNAL_SERVER_ERROR,
                 detail=f"Failed to create refresh token: {str(e)}",
             )
->>>>>>> ddea2b59
+
 
         return refresh_token
 
