import json
import os
from datetime import datetime, timedelta, timezone
from typing import Any, Dict, Optional

import firebase_admin
from app.auth.security import (
    create_access_token,
    create_refresh_token,
    generate_reset_token,
    get_password_hash,
    verify_password,
)
from app.config import logger, settings
from app.database import get_database
from bson import ObjectId
from fastapi import HTTPException, status
<<<<<<< HEAD
from app.database import get_database
from app.auth.security import get_password_hash, verify_password, create_refresh_token, generate_reset_token
from app.auth.schemas import UserResponse
import firebase_admin
from firebase_admin import auth as firebase_auth, credentials
from app.config import settings
import os
import json
import logging

# Configure logging
logging.basicConfig(level=logging.INFO)
logger = logging.getLogger(__name__)

# Account lockout settings
MAX_FAILED_ATTEMPTS = 5
LOCKOUT_DURATION = timedelta(minutes=15)

# Initialize Firebase Admin SDK
if not firebase_admin._apps:
    if all([
        settings.firebase_type,
        settings.firebase_project_id,
        settings.firebase_private_key_id,
        settings.firebase_private_key,
        settings.firebase_client_email
    ]):
=======
from firebase_admin import auth as firebase_auth
from firebase_admin import credentials
from jose import JWTError
from pymongo.errors import DuplicateKeyError, PyMongoError

# Initialize Firebase Admin SDK
if not firebase_admin._apps:
    # First, check if we have credentials in environment variables
    if all(
        [
            settings.firebase_type,
            settings.firebase_project_id,
            settings.firebase_private_key_id,
            settings.firebase_private_key,
            settings.firebase_client_email,
        ]
    ):
        # Create a credential dictionary from environment variables
>>>>>>> e3fff9a0
        cred_dict = {
            "type": settings.firebase_type,
            "project_id": settings.firebase_project_id,
            "private_key_id": settings.firebase_private_key_id,
<<<<<<< HEAD
            "private_key": settings.firebase_private_key.replace("\\n", "\n"),
=======
            "private_key": settings.firebase_private_key.replace(
                "\\n", "\n"
            ),  # Replace escaped newlines
>>>>>>> e3fff9a0
            "client_email": settings.firebase_client_email,
            "client_id": settings.firebase_client_id,
            "auth_uri": settings.firebase_auth_uri,
            "token_uri": settings.firebase_token_uri,
            "auth_provider_x509_cert_url": settings.firebase_auth_provider_x509_cert_url,
            "client_x509_cert_url": settings.firebase_client_x509_cert_url,
        }
        cred = credentials.Certificate(cred_dict)
<<<<<<< HEAD
        firebase_admin.initialize_app(cred, {
            'projectId': settings.firebase_project_id,
        })
        logger.info("Firebase initialized with credentials from environment variables")
    elif os.path.exists(settings.firebase_service_account_path):
        cred = credentials.Certificate(settings.firebase_service_account_path)
        firebase_admin.initialize_app(cred, {
            'projectId': settings.firebase_project_id,
        })
        logger.info("Firebase initialized with service account file")
    else:
        logger.warning("Firebase service account not found. Google auth will not work.")
=======
        firebase_admin.initialize_app(
            cred,
            {
                "projectId": settings.firebase_project_id,
            },
        )
        logger.info(
            "Firebase initialized with credentials from environment variables")
    # Fall back to service account JSON file if env vars are not available
    elif os.path.exists(settings.firebase_service_account_path):
        cred = credentials.Certificate(settings.firebase_service_account_path)
        firebase_admin.initialize_app(
            cred,
            {
                "projectId": settings.firebase_project_id,
            },
        )
        logger.info("Firebase initialized with service account file")
    else:
        logger.warning(
            "Firebase service account not found. Google auth will not work.")

>>>>>>> e3fff9a0

class AuthService:
    def __init__(self):
        pass

    def get_db(self):
        return get_database()

<<<<<<< HEAD
    async def create_user_with_email(self, email: str, password: str, name: str) -> Dict[str, Any]:
        db = self.get_db()
        
=======
    async def create_user_with_email(
        self, email: str, password: str, name: str
    ) -> Dict[str, Any]:
        """
        Creates a new user account with the provided email, password, and name.

        Checks for existing users with the same email and raises an error if found. Stores the user with a hashed password and default profile fields, then generates and returns a refresh token along with the user data.

        Args:
            email: The user's email address.
            password: The user's plaintext password.
            name: The user's display name.

        Returns:
            A dictionary containing the created user document and a refresh token.

        Raises:
            HTTPException: If a user with the given email already exists.
        """
        db = self.get_db()

        # Check if user already exists
>>>>>>> e3fff9a0
        existing_user = await db.users.find_one({"email": email})
        if existing_user:
            raise HTTPException(
                status_code=status.HTTP_400_BAD_REQUEST,
                detail="User with this email already exists",
            )
<<<<<<< HEAD
        
=======

        # Create user document
>>>>>>> e3fff9a0
        user_doc = {
            "email": email,
            "hashed_password": get_password_hash(password),
            "name": name,
            "imageUrl": None,
            "currency": "USD",
            "created_at": datetime.now(timezone.utc),
            "auth_provider": "email",
            "firebase_uid": None,
<<<<<<< HEAD
            "failed_login_attempts": 0,
            "lockout_until": None
=======
>>>>>>> e3fff9a0
        }

        try:
            result = await db.users.insert_one(user_doc)
            user_doc["_id"] = str(result.inserted_id)
<<<<<<< HEAD
            
            refresh_token = await self._create_refresh_token_record(str(result.inserted_id))
            
            return {
                "user": user_doc,
                "refresh_token": refresh_token
            }
=======

            # Create refresh token
            refresh_token = await self._create_refresh_token_record(
                str(result.inserted_id)
            )

            return {"user": user_doc, "refresh_token": refresh_token}
>>>>>>> e3fff9a0
        except DuplicateKeyError:
            raise HTTPException(
                status_code=status.HTTP_400_BAD_REQUEST,
                detail="User with this email already exists",
            )
        except Exception as e:
            logger.exception("Unexpected error while creating user with email")
            raise HTTPException(
                status_code=status.HTTP_500_INTERNAL_SERVER_ERROR,
                detail="Internal server error",
            )

<<<<<<< HEAD
    async def authenticate_user_with_email(self, email: str, password: str) -> Dict[str, Any]:
        db = self.get_db()
        
        user = await db.users.find_one({"email": email})
        
        if not user:
            logger.warning(f"Failed login attempt for non-existent user: {email}")
            raise HTTPException(
                status_code=status.HTTP_401_UNAUTHORIZED,
                detail="Incorrect email or password"
            )

        if user.get("lockout_until") and user["lockout_until"] > datetime.now(timezone.utc):
            raise HTTPException(
                status_code=status.HTTP_403_FORBIDDEN,
                detail="Account is locked. Please try again later."
            )

        if not verify_password(password, user.get("hashed_password", "")):
            await self._handle_failed_login(user)
=======
    async def authenticate_user_with_email(
        self, email: str, password: str
    ) -> Dict[str, Any]:
        """
        Authenticates a user using email and password credentials.

        Verifies the provided email and password against stored user data. If authentication succeeds, returns the user information and a new refresh token. Raises an HTTP 401 error if credentials are invalid.

        Returns:
            A dictionary containing the authenticated user and a new refresh token.
        """
        db = self.get_db()
        try:
            user = await db.users.find_one({"email": email})
        except PyMongoError as e:
            logger.error(f"Database error during user lookup: {e}")
            raise HTTPException(
                status_code=status.HTTP_500_INTERNAL_SERVER_ERROR,
                detail="Internal server error",
            )

        if not user or not verify_password(password, user.get("hashed_password", "")):
            logger.info("Authentication failed due to invalid credentials.")
>>>>>>> e3fff9a0
            raise HTTPException(
                status_code=status.HTTP_401_UNAUTHORIZED,
                detail="Incorrect email or password",
            )
<<<<<<< HEAD
        
        await self._reset_failed_login_attempts(user)
        refresh_token = await self._create_refresh_token_record(str(user["_id"]))
        
        return {
            "user": user,
            "refresh_token": refresh_token
        }

    async def _handle_failed_login(self, user: Dict[str, Any]):
        db = self.get_db()
        new_attempts = user.get("failed_login_attempts", 0) + 1
        
        update_data = {"$set": {"failed_login_attempts": new_attempts}}
        
        if new_attempts >= MAX_FAILED_ATTEMPTS:
            lockout_until = datetime.now(timezone.utc) + LOCKOUT_DURATION
            update_data["$set"]["lockout_until"] = lockout_until
            logger.warning(f"Account for user {user['email']} has been locked.")
        
        await db.users.update_one({"_id": user["_id"]}, update_data)
        logger.warning(f"Failed login attempt for user: {user['email']}")

    async def _reset_failed_login_attempts(self, user: Dict[str, Any]):
        db = self.get_db()
        await db.users.update_one(
            {"_id": user["_id"]},
            {"$set": {"failed_login_attempts": 0, "lockout_until": None}}
        )

    async def authenticate_with_google(self, id_token: str) -> Dict[str, Any]:
        try:
            decoded_token = firebase_auth.verify_id_token(id_token)
            firebase_uid = decoded_token['uid']
            email = decoded_token.get('email')
            name = decoded_token.get('name', email.split('@')[0] if email else 'User')
            picture = decoded_token.get('picture')
            
=======

        # Create new refresh token
        try:
            refresh_token = await self._create_refresh_token_record(str(user["_id"]))
        except Exception as e:
            logger.error(f"Failed to generate refresh token: {e}")
            raise HTTPException(
                status_code=status.HTTP_500_INTERNAL_SERVER_ERROR,
                detail="Failed to generate refresh token",
            )
        return {"user": user, "refresh_token": refresh_token}

    async def authenticate_with_google(self, id_token: str) -> Dict[str, Any]:
        """
        Authenticates a user using a Google OAuth ID token, creating a new user if necessary.

        Verifies the provided Firebase ID token, retrieves or creates the corresponding user in the database, updates user information if needed, and issues a new refresh token. Raises an HTTP 400 error if the email is missing or if authentication fails, and HTTP 401 if the token is invalid.

        Args:
            id_token: The Firebase ID token obtained from Google OAuth.

        Returns:
            A dictionary containing the user data and a new refresh token.
        """
        try:
            # Verify the Firebase ID token
            try:
                decoded_token = firebase_auth.verify_id_token(id_token)
            except firebase_auth.InvalidIdTokenError:
                raise HTTPException(
                    status_code=status.HTTP_401_UNAUTHORIZED,
                    detail="Invalid Google ID token",
                )

            firebase_uid = decoded_token["uid"]
            email = decoded_token.get("email")
            name = decoded_token.get(
                "name", email.split("@")[0] if email else "User")
            picture = decoded_token.get("picture")

>>>>>>> e3fff9a0
            if not email:
                raise HTTPException(
                    status_code=status.HTTP_400_BAD_REQUEST,
                    detail="Email not provided by Google",
                )

            db = self.get_db()
<<<<<<< HEAD
            
            user = await db.users.find_one({"$or": [
                {"email": email},
                {"firebase_uid": firebase_uid}
            ]})
            
=======

            # Check if user exists
            try:
                user = await db.users.find_one(
                    {"$or": [{"email": email}, {"firebase_uid": firebase_uid}]}
                )
            except PyMongoError as e:
                logger.error("Database error while checking user: %s", str(e))
                raise HTTPException(
                    status_code=status.HTTP_500_INTERNAL_SERVER_ERROR,
                    detail="Internal server error",
                )
>>>>>>> e3fff9a0
            if user:
                update_data = {}
                if user.get("firebase_uid") != firebase_uid:
                    update_data["firebase_uid"] = firebase_uid
                if user.get("imageUrl") != picture and picture:
                    update_data["imageUrl"] = picture

                if update_data:
                    try:
                        await db.users.update_one(
                            {"_id": user["_id"]}, {"$set": update_data}
                        )
                        user.update(update_data)
                    except PyMongoError as e:
                        logger.warning(
                            "Failed to update user profile: %s", str(e))
            else:
                user_doc = {
                    "email": email,
                    "name": name,
                    "imageUrl": picture,
                    "currency": "USD",
                    "created_at": datetime.now(timezone.utc),
                    "auth_provider": "google",
                    "firebase_uid": firebase_uid,
                    "hashed_password": None,
                }
<<<<<<< HEAD
                
                result = await db.users.insert_one(user_doc)
                user_doc["_id"] = result.inserted_id
                user = user_doc
            
            refresh_token = await self._create_refresh_token_record(str(user["_id"]))
            
            return {
                "user": user,
                "refresh_token": refresh_token
            }
            
        except firebase_auth.InvalidIdTokenError:
            raise HTTPException(
                status_code=status.HTTP_401_UNAUTHORIZED,
                detail="Invalid Google ID token"
            )
=======
                try:
                    result = await db.users.insert_one(user_doc)
                    user_doc["_id"] = result.inserted_id
                    user = user_doc
                except PyMongoError as e:
                    logger.error(
                        "Failed to create new Google user: %s", str(e))
                    raise HTTPException(
                        status_code=status.HTTP_500_INTERNAL_SERVER_ERROR,
                        detail="Failed to create user",
                    )

            # Create refresh token
            try:
                refresh_token = await self._create_refresh_token_record(
                    str(user["_id"])
                )
            except Exception as e:
                logger.error(
                    "Failed to issue refresh token for Google login: %s", str(
                        e)
                )
                raise HTTPException(
                    status_code=status.HTTP_500_INTERNAL_SERVER_ERROR,
                    detail="Failed to generate refresh token",
                )

            return {"user": user, "refresh_token": refresh_token}
        except HTTPException:
            raise
>>>>>>> e3fff9a0
        except Exception as e:
            logger.exception("Unexpected error during Google authentication")
            raise HTTPException(
                status_code=status.HTTP_400_BAD_REQUEST,
                detail=f"Google authentication failed: {str(e)}",
            )

    async def refresh_access_token(self, refresh_token: str) -> str:
<<<<<<< HEAD
        db = self.get_db()
        
        token_record = await db.refresh_tokens.find_one({
            "token": refresh_token,
            "revoked": False,
            "expires_at": {"$gt": datetime.now(timezone.utc)}
        })
        
=======
        """
        Refreshes an access token by validating and rotating the provided refresh token.

        If the refresh token is valid and not expired, issues a new refresh token and revokes the old one. Raises an HTTP 401 error if the token is invalid, expired, or the associated user does not exist.

        Args:
            refresh_token: The refresh token string to validate and rotate.

        Returns:
            A new refresh token string.
        """
        db = self.get_db()

        # Find and validate refresh token
        try:
            token_record = await db.refresh_tokens.find_one(
                {
                    "token": refresh_token,
                    "revoked": False,
                    "expires_at": {"$gt": datetime.now(timezone.utc)},
                }
            )
        except PyMongoError as e:
            logger.error(
                "Database error while validating refresh token: %s", str(e))
            raise HTTPException(
                status_code=status.HTTP_500_INTERNAL_SERVER_ERROR,
                detail="Internal server error",
            )

>>>>>>> e3fff9a0
        if not token_record:
            raise HTTPException(
                status_code=status.HTTP_401_UNAUTHORIZED,
                detail="Invalid or expired refresh token",
            )
<<<<<<< HEAD
        
        user = await db.users.find_one({"_id": token_record["user_id"]})
=======

        # Get user
        try:
            user = await db.users.find_one({"_id": token_record["user_id"]})
        except PyMongoError as e:
            logger.error("Error while fetching user: %s", str(e))
            raise HTTPException(
                status_code=status.HTTP_500_INTERNAL_SERVER_ERROR,
                detail="Internal server error",
            )
>>>>>>> e3fff9a0
        if not user:
            raise HTTPException(
                status_code=status.HTTP_401_UNAUTHORIZED, detail="User not found"
            )
<<<<<<< HEAD
        
        new_refresh_token = await self._create_refresh_token_record(str(user["_id"]))
        
        await db.refresh_tokens.update_one(
            {"_id": token_record["_id"]},
            {"$set": {"revoked": True}}
        )
        
        return new_refresh_token    

    async def verify_access_token(self, token: str) -> Dict[str, Any]:
=======

        # Create new refresh token (token rotation)
        try:
            new_refresh_token = await self._create_refresh_token_record(
                str(user["_id"])
            )
        except Exception as e:
            logger.error("Failed to create new refresh token: %s", str(e))
            raise HTTPException(
                status_code=status.HTTP_500_INTERNAL_SERVER_ERROR,
                detail="Failed to create refresh token",
            )

        # Revoke old token
        try:
            await db.refresh_tokens.update_one(
                {"_id": token_record["_id"]}, {"$set": {"revoked": True}}
            )
        except PyMongoError as e:
            logger.error("Failed to revoke old refresh token: %s", str(e))
        # No raise here since new token is safely issued

        return new_refresh_token

    async def verify_access_token(self, token: str) -> Dict[str, Any]:
        """
        Verifies an access token and retrieves the associated user.

        Args:
            token: The JWT access token to verify.

        Returns:
            The user document corresponding to the token's subject.

        Raises:
            HTTPException: If the token is invalid or the user does not exist.
        """
>>>>>>> e3fff9a0
        from app.auth.security import verify_token

        try:
            payload = verify_token(token)
            user_id = payload.get("sub")
        except JWTError as e:
            logger.warning("JWT verification failed: %s", str(e))
            raise HTTPException(
                status_code=status.HTTP_401_UNAUTHORIZED, detail="Invalid token"
            )

        if not user_id:
            raise HTTPException(
                status_code=status.HTTP_401_UNAUTHORIZED, detail="Invalid token"
            )

        db = self.get_db()
<<<<<<< HEAD
        user = await db.users.find_one({"_id": ObjectId(user_id)})
        
=======

        try:
            user = await db.users.find_one({"_id": user_id})
        except Exception as e:
            logger.error("Error while verifying token: %s", str(e))
            raise HTTPException(
                status_code=status.HTTP_500_INTERNAL_SERVER_ERROR,
                detail="Internal server error",
            )

>>>>>>> e3fff9a0
        if not user:
            raise HTTPException(
                status_code=status.HTTP_401_UNAUTHORIZED, detail="User not found"
            )

        return user

    async def request_password_reset(self, email: str) -> bool:
<<<<<<< HEAD
=======
        """
        Initiates a password reset process for the specified email address.

        If the user exists, generates a password reset token with a 1-hour expiration and stores it in the database. The reset token and link are logged for development purposes. Always returns True to avoid revealing whether the email is registered.
        """
>>>>>>> e3fff9a0
        db = self.get_db()

        try:
            user = await db.users.find_one({"email": email})
        except PyMongoError as e:
            logger.error(
                f"Database error while fetching user by email {email}: {str(e)}"
            )
            raise HTTPException(
                status_code=500, detail="Internal server error during user lookup."
            )

        if not user:
            return True
<<<<<<< HEAD
        
        reset_token = generate_reset_token()
        reset_expires = datetime.now(timezone.utc) + timedelta(hours=1)
        
        await db.password_resets.insert_one({
            "user_id": user["_id"],
            "token": reset_token,
            "expires_at": reset_expires,
            "used": False,
            "created_at": datetime.utcnow()
        })
        
        logger.info(f"Password reset token for {email}: {reset_token}")
        logger.info(f"Reset link: https://yourapp.com/reset-password?token={reset_token}")
        
        return True

    async def confirm_password_reset(self, reset_token: str, new_password: str) -> bool:
        db = self.get_db()
        
        reset_record = await db.password_resets.find_one({
            "token": reset_token,
            "used": False,
            "expires_at": {"$gt": datetime.now(timezone.utc)}
        })
        
        if not reset_record:
            raise HTTPException(
                status_code=status.HTTP_400_BAD_REQUEST,
                detail="Invalid or expired reset token"
            )
        
        new_hash = get_password_hash(new_password)
        await db.users.update_one(
            {"_id": reset_record["user_id"]},
            {"$set": {"hashed_password": new_hash}}
        )
        
        await db.password_resets.update_one(
            {"_id": reset_record["_id"]},
            {"$set": {"used": True}}
        )
        
        await db.refresh_tokens.update_many(
            {"user_id": reset_record["user_id"]},
            {"$set": {"revoked": True}}
        )
        
        return True    

    async def _create_refresh_token_record(self, user_id: str) -> str:
=======

        # Generate reset token
        reset_token = generate_reset_token()
        reset_expires = datetime.now(
            timezone.utc) + timedelta(hours=1)  # 1 hour expiry

        try:
            # Store reset token
            await db.password_resets.insert_one(
                {
                    "user_id": user["_id"],
                    "token": reset_token,
                    "expires_at": reset_expires,
                    "used": False,
                    "created_at": datetime.utcnow(),
                }
            )
        except PyMongoError as e:
            logger.error(
                f"Database error while storing reset token for user {email}: {str(e)}"
            )
            raise HTTPException(
                status_code=500, detail="Internal server error during token storage."
            )

        # For development/free tier: just log the reset token
        # In production, you would send this via email
        logger.info(f"Password reset token for {email}: {reset_token[:6]}")
        logger.info(
            f"Reset link: https://yourapp.com/reset-password?token={reset_token}"
        )

        return True

    async def confirm_password_reset(self, reset_token: str, new_password: str) -> bool:
        """
        Confirms a password reset using a valid reset token and updates the user's password.

        Validates the reset token, updates the user's password, marks the token as used, and revokes all existing refresh tokens for the user to require re-authentication.

        Args:
            reset_token: The password reset token to validate.
            new_password: The new password to set for the user.

        Returns:
            True if the password reset is successful.

        Raises:
            HTTPException: If the reset token is invalid or expired.
        """
        db = self.get_db()

        try:
            # Find and validate reset token
            reset_record = await db.password_resets.find_one(
                {
                    "token": reset_token,
                    "used": False,
                    "expires_at": {"$gt": datetime.now(timezone.utc)},
                }
            )

            if not reset_record:
                logger.warning("Invalid or expired reset token")
                raise HTTPException(
                    status_code=status.HTTP_400_BAD_REQUEST,
                    detail="Invalid or expired reset token",
                )

            # Update user password
            new_hash = get_password_hash(new_password)
            await db.users.update_one(
                {"_id": reset_record["user_id"]},
                {"$set": {"hashed_password": new_hash}},
            )

            # Mark token as used
            await db.password_resets.update_one(
                {"_id": reset_record["_id"]}, {"$set": {"used": True}}
            )

            # Revoke all refresh tokens for this user (force re-login)
            await db.refresh_tokens.update_many(
                {"user_id": reset_record["user_id"]}, {
                    "$set": {"revoked": True}}
            )
            logger.info(
                f"Password reset successful for user_id: {reset_record['user_id']}"
            )
            return True

        except HTTPException:
            raise  # Raising HTTPException to avoid logging again
        except Exception as e:
            logger.exception(
                f"Unexpected error during password reset: {str(e)}")
            raise HTTPException(
                status_code=status.HTTP_500_INTERNAL_SERVER_ERROR,
                detail="Internal server error during password reset",
            )

    async def _create_refresh_token_record(self, user_id: str) -> str:
        """
        Generates and stores a new refresh token for the specified user.

        Creates a refresh token with an expiration date and saves it in the database for token management and rotation.

        Args:
            user_id: The unique identifier of the user for whom the refresh token is created.

        Returns:
            The generated refresh token string.
        """
>>>>>>> e3fff9a0
        db = self.get_db()

        refresh_token = create_refresh_token()
        expires_at = datetime.now(timezone.utc) + timedelta(
            days=settings.refresh_token_expire_days
        )

        try:
            await db.refresh_tokens.insert_one(
                {
                    "token": refresh_token,
                    "user_id": (
                        ObjectId(user_id) if isinstance(
                            user_id, str) else user_id
                    ),
                    "expires_at": expires_at,
                    "revoked": False,
                    "created_at": datetime.now(timezone.utc),
                }
            )
        except Exception as e:
            logger.error(
                f"Failed to create refresh token for user_id: {user_id}. Error: {str(e)}"
            )
            raise HTTPException(
                status_code=status.HTTP_500_INTERNAL_SERVER_ERROR,
                detail=f"Failed to create refresh token: {str(e)}",
            )

        return refresh_token

<<<<<<< HEAD
=======

# Create service instance
>>>>>>> e3fff9a0
auth_service = AuthService()<|MERGE_RESOLUTION|>--- conflicted
+++ resolved
@@ -1,21 +1,8 @@
-import json
-import os
 from datetime import datetime, timedelta, timezone
-from typing import Any, Dict, Optional
-
-import firebase_admin
-from app.auth.security import (
-    create_access_token,
-    create_refresh_token,
-    generate_reset_token,
-    get_password_hash,
-    verify_password,
-)
-from app.config import logger, settings
-from app.database import get_database
+from typing import Optional, Dict, Any
+from pymongo.errors import DuplicateKeyError
 from bson import ObjectId
 from fastapi import HTTPException, status
-<<<<<<< HEAD
 from app.database import get_database
 from app.auth.security import get_password_hash, verify_password, create_refresh_token, generate_reset_token
 from app.auth.schemas import UserResponse
@@ -43,46 +30,19 @@
         settings.firebase_private_key,
         settings.firebase_client_email
     ]):
-=======
-from firebase_admin import auth as firebase_auth
-from firebase_admin import credentials
-from jose import JWTError
-from pymongo.errors import DuplicateKeyError, PyMongoError
-
-# Initialize Firebase Admin SDK
-if not firebase_admin._apps:
-    # First, check if we have credentials in environment variables
-    if all(
-        [
-            settings.firebase_type,
-            settings.firebase_project_id,
-            settings.firebase_private_key_id,
-            settings.firebase_private_key,
-            settings.firebase_client_email,
-        ]
-    ):
-        # Create a credential dictionary from environment variables
->>>>>>> e3fff9a0
         cred_dict = {
             "type": settings.firebase_type,
             "project_id": settings.firebase_project_id,
             "private_key_id": settings.firebase_private_key_id,
-<<<<<<< HEAD
             "private_key": settings.firebase_private_key.replace("\\n", "\n"),
-=======
-            "private_key": settings.firebase_private_key.replace(
-                "\\n", "\n"
-            ),  # Replace escaped newlines
->>>>>>> e3fff9a0
             "client_email": settings.firebase_client_email,
             "client_id": settings.firebase_client_id,
             "auth_uri": settings.firebase_auth_uri,
             "token_uri": settings.firebase_token_uri,
             "auth_provider_x509_cert_url": settings.firebase_auth_provider_x509_cert_url,
-            "client_x509_cert_url": settings.firebase_client_x509_cert_url,
+            "client_x509_cert_url": settings.firebase_client_x509_cert_url
         }
         cred = credentials.Certificate(cred_dict)
-<<<<<<< HEAD
         firebase_admin.initialize_app(cred, {
             'projectId': settings.firebase_project_id,
         })
@@ -95,98 +55,40 @@
         logger.info("Firebase initialized with service account file")
     else:
         logger.warning("Firebase service account not found. Google auth will not work.")
-=======
-        firebase_admin.initialize_app(
-            cred,
-            {
-                "projectId": settings.firebase_project_id,
-            },
-        )
-        logger.info(
-            "Firebase initialized with credentials from environment variables")
-    # Fall back to service account JSON file if env vars are not available
-    elif os.path.exists(settings.firebase_service_account_path):
-        cred = credentials.Certificate(settings.firebase_service_account_path)
-        firebase_admin.initialize_app(
-            cred,
-            {
-                "projectId": settings.firebase_project_id,
-            },
-        )
-        logger.info("Firebase initialized with service account file")
-    else:
-        logger.warning(
-            "Firebase service account not found. Google auth will not work.")
-
->>>>>>> e3fff9a0
 
 class AuthService:
     def __init__(self):
         pass
-
+    
     def get_db(self):
         return get_database()
 
-<<<<<<< HEAD
     async def create_user_with_email(self, email: str, password: str, name: str) -> Dict[str, Any]:
         db = self.get_db()
         
-=======
-    async def create_user_with_email(
-        self, email: str, password: str, name: str
-    ) -> Dict[str, Any]:
-        """
-        Creates a new user account with the provided email, password, and name.
-
-        Checks for existing users with the same email and raises an error if found. Stores the user with a hashed password and default profile fields, then generates and returns a refresh token along with the user data.
-
-        Args:
-            email: The user's email address.
-            password: The user's plaintext password.
-            name: The user's display name.
-
-        Returns:
-            A dictionary containing the created user document and a refresh token.
-
-        Raises:
-            HTTPException: If a user with the given email already exists.
-        """
-        db = self.get_db()
-
-        # Check if user already exists
->>>>>>> e3fff9a0
         existing_user = await db.users.find_one({"email": email})
         if existing_user:
             raise HTTPException(
                 status_code=status.HTTP_400_BAD_REQUEST,
-                detail="User with this email already exists",
-            )
-<<<<<<< HEAD
-        
-=======
-
-        # Create user document
->>>>>>> e3fff9a0
+                detail="User with this email already exists"
+            )
+        
         user_doc = {
             "email": email,
             "hashed_password": get_password_hash(password),
             "name": name,
-            "imageUrl": None,
+            "avatar": None,
             "currency": "USD",
             "created_at": datetime.now(timezone.utc),
             "auth_provider": "email",
             "firebase_uid": None,
-<<<<<<< HEAD
             "failed_login_attempts": 0,
             "lockout_until": None
-=======
->>>>>>> e3fff9a0
         }
-
+        
         try:
             result = await db.users.insert_one(user_doc)
             user_doc["_id"] = str(result.inserted_id)
-<<<<<<< HEAD
             
             refresh_token = await self._create_refresh_token_record(str(result.inserted_id))
             
@@ -194,28 +96,12 @@
                 "user": user_doc,
                 "refresh_token": refresh_token
             }
-=======
-
-            # Create refresh token
-            refresh_token = await self._create_refresh_token_record(
-                str(result.inserted_id)
-            )
-
-            return {"user": user_doc, "refresh_token": refresh_token}
->>>>>>> e3fff9a0
         except DuplicateKeyError:
             raise HTTPException(
                 status_code=status.HTTP_400_BAD_REQUEST,
-                detail="User with this email already exists",
-            )
-        except Exception as e:
-            logger.exception("Unexpected error while creating user with email")
-            raise HTTPException(
-                status_code=status.HTTP_500_INTERNAL_SERVER_ERROR,
-                detail="Internal server error",
-            )
-
-<<<<<<< HEAD
+                detail="User with this email already exists"
+            )
+
     async def authenticate_user_with_email(self, email: str, password: str) -> Dict[str, Any]:
         db = self.get_db()
         
@@ -236,36 +122,10 @@
 
         if not verify_password(password, user.get("hashed_password", "")):
             await self._handle_failed_login(user)
-=======
-    async def authenticate_user_with_email(
-        self, email: str, password: str
-    ) -> Dict[str, Any]:
-        """
-        Authenticates a user using email and password credentials.
-
-        Verifies the provided email and password against stored user data. If authentication succeeds, returns the user information and a new refresh token. Raises an HTTP 401 error if credentials are invalid.
-
-        Returns:
-            A dictionary containing the authenticated user and a new refresh token.
-        """
-        db = self.get_db()
-        try:
-            user = await db.users.find_one({"email": email})
-        except PyMongoError as e:
-            logger.error(f"Database error during user lookup: {e}")
-            raise HTTPException(
-                status_code=status.HTTP_500_INTERNAL_SERVER_ERROR,
-                detail="Internal server error",
-            )
-
-        if not user or not verify_password(password, user.get("hashed_password", "")):
-            logger.info("Authentication failed due to invalid credentials.")
->>>>>>> e3fff9a0
-            raise HTTPException(
-                status_code=status.HTTP_401_UNAUTHORIZED,
-                detail="Incorrect email or password",
-            )
-<<<<<<< HEAD
+            raise HTTPException(
+                status_code=status.HTTP_401_UNAUTHORIZED,
+                detail="Incorrect email or password"
+            )
         
         await self._reset_failed_login_attempts(user)
         refresh_token = await self._create_refresh_token_record(str(user["_id"]))
@@ -304,104 +164,43 @@
             name = decoded_token.get('name', email.split('@')[0] if email else 'User')
             picture = decoded_token.get('picture')
             
-=======
-
-        # Create new refresh token
-        try:
-            refresh_token = await self._create_refresh_token_record(str(user["_id"]))
-        except Exception as e:
-            logger.error(f"Failed to generate refresh token: {e}")
-            raise HTTPException(
-                status_code=status.HTTP_500_INTERNAL_SERVER_ERROR,
-                detail="Failed to generate refresh token",
-            )
-        return {"user": user, "refresh_token": refresh_token}
-
-    async def authenticate_with_google(self, id_token: str) -> Dict[str, Any]:
-        """
-        Authenticates a user using a Google OAuth ID token, creating a new user if necessary.
-
-        Verifies the provided Firebase ID token, retrieves or creates the corresponding user in the database, updates user information if needed, and issues a new refresh token. Raises an HTTP 400 error if the email is missing or if authentication fails, and HTTP 401 if the token is invalid.
-
-        Args:
-            id_token: The Firebase ID token obtained from Google OAuth.
-
-        Returns:
-            A dictionary containing the user data and a new refresh token.
-        """
-        try:
-            # Verify the Firebase ID token
-            try:
-                decoded_token = firebase_auth.verify_id_token(id_token)
-            except firebase_auth.InvalidIdTokenError:
-                raise HTTPException(
-                    status_code=status.HTTP_401_UNAUTHORIZED,
-                    detail="Invalid Google ID token",
-                )
-
-            firebase_uid = decoded_token["uid"]
-            email = decoded_token.get("email")
-            name = decoded_token.get(
-                "name", email.split("@")[0] if email else "User")
-            picture = decoded_token.get("picture")
-
->>>>>>> e3fff9a0
             if not email:
                 raise HTTPException(
                     status_code=status.HTTP_400_BAD_REQUEST,
-                    detail="Email not provided by Google",
+                    detail="Email not provided by Google"
                 )
-
+            
             db = self.get_db()
-<<<<<<< HEAD
             
             user = await db.users.find_one({"$or": [
                 {"email": email},
                 {"firebase_uid": firebase_uid}
             ]})
             
-=======
-
-            # Check if user exists
-            try:
-                user = await db.users.find_one(
-                    {"$or": [{"email": email}, {"firebase_uid": firebase_uid}]}
-                )
-            except PyMongoError as e:
-                logger.error("Database error while checking user: %s", str(e))
-                raise HTTPException(
-                    status_code=status.HTTP_500_INTERNAL_SERVER_ERROR,
-                    detail="Internal server error",
-                )
->>>>>>> e3fff9a0
             if user:
                 update_data = {}
                 if user.get("firebase_uid") != firebase_uid:
                     update_data["firebase_uid"] = firebase_uid
-                if user.get("imageUrl") != picture and picture:
-                    update_data["imageUrl"] = picture
-
+                if user.get("avatar") != picture and picture:
+                    update_data["avatar"] = picture
+                
                 if update_data:
-                    try:
-                        await db.users.update_one(
-                            {"_id": user["_id"]}, {"$set": update_data}
-                        )
-                        user.update(update_data)
-                    except PyMongoError as e:
-                        logger.warning(
-                            "Failed to update user profile: %s", str(e))
+                    await db.users.update_one(
+                        {"_id": user["_id"]},
+                        {"$set": update_data}
+                    )
+                    user.update(update_data)
             else:
                 user_doc = {
                     "email": email,
                     "name": name,
-                    "imageUrl": picture,
+                    "avatar": picture,
                     "currency": "USD",
                     "created_at": datetime.now(timezone.utc),
                     "auth_provider": "google",
                     "firebase_uid": firebase_uid,
-                    "hashed_password": None,
+                    "hashed_password": None
                 }
-<<<<<<< HEAD
                 
                 result = await db.users.insert_one(user_doc)
                 user_doc["_id"] = result.inserted_id
@@ -419,47 +218,13 @@
                 status_code=status.HTTP_401_UNAUTHORIZED,
                 detail="Invalid Google ID token"
             )
-=======
-                try:
-                    result = await db.users.insert_one(user_doc)
-                    user_doc["_id"] = result.inserted_id
-                    user = user_doc
-                except PyMongoError as e:
-                    logger.error(
-                        "Failed to create new Google user: %s", str(e))
-                    raise HTTPException(
-                        status_code=status.HTTP_500_INTERNAL_SERVER_ERROR,
-                        detail="Failed to create user",
-                    )
-
-            # Create refresh token
-            try:
-                refresh_token = await self._create_refresh_token_record(
-                    str(user["_id"])
-                )
-            except Exception as e:
-                logger.error(
-                    "Failed to issue refresh token for Google login: %s", str(
-                        e)
-                )
-                raise HTTPException(
-                    status_code=status.HTTP_500_INTERNAL_SERVER_ERROR,
-                    detail="Failed to generate refresh token",
-                )
-
-            return {"user": user, "refresh_token": refresh_token}
-        except HTTPException:
-            raise
->>>>>>> e3fff9a0
         except Exception as e:
-            logger.exception("Unexpected error during Google authentication")
             raise HTTPException(
                 status_code=status.HTTP_400_BAD_REQUEST,
-                detail=f"Google authentication failed: {str(e)}",
+                detail=f"Google authentication failed: {str(e)}"
             )
 
     async def refresh_access_token(self, refresh_token: str) -> str:
-<<<<<<< HEAD
         db = self.get_db()
         
         token_record = await db.refresh_tokens.find_one({
@@ -468,63 +233,18 @@
             "expires_at": {"$gt": datetime.now(timezone.utc)}
         })
         
-=======
-        """
-        Refreshes an access token by validating and rotating the provided refresh token.
-
-        If the refresh token is valid and not expired, issues a new refresh token and revokes the old one. Raises an HTTP 401 error if the token is invalid, expired, or the associated user does not exist.
-
-        Args:
-            refresh_token: The refresh token string to validate and rotate.
-
-        Returns:
-            A new refresh token string.
-        """
-        db = self.get_db()
-
-        # Find and validate refresh token
-        try:
-            token_record = await db.refresh_tokens.find_one(
-                {
-                    "token": refresh_token,
-                    "revoked": False,
-                    "expires_at": {"$gt": datetime.now(timezone.utc)},
-                }
-            )
-        except PyMongoError as e:
-            logger.error(
-                "Database error while validating refresh token: %s", str(e))
-            raise HTTPException(
-                status_code=status.HTTP_500_INTERNAL_SERVER_ERROR,
-                detail="Internal server error",
-            )
-
->>>>>>> e3fff9a0
         if not token_record:
             raise HTTPException(
                 status_code=status.HTTP_401_UNAUTHORIZED,
-                detail="Invalid or expired refresh token",
-            )
-<<<<<<< HEAD
+                detail="Invalid or expired refresh token"
+            )
         
         user = await db.users.find_one({"_id": token_record["user_id"]})
-=======
-
-        # Get user
-        try:
-            user = await db.users.find_one({"_id": token_record["user_id"]})
-        except PyMongoError as e:
-            logger.error("Error while fetching user: %s", str(e))
-            raise HTTPException(
-                status_code=status.HTTP_500_INTERNAL_SERVER_ERROR,
-                detail="Internal server error",
-            )
->>>>>>> e3fff9a0
         if not user:
             raise HTTPException(
-                status_code=status.HTTP_401_UNAUTHORIZED, detail="User not found"
-            )
-<<<<<<< HEAD
+                status_code=status.HTTP_401_UNAUTHORIZED,
+                detail="User not found"
+            )
         
         new_refresh_token = await self._create_refresh_token_record(str(user["_id"]))
         
@@ -536,108 +256,34 @@
         return new_refresh_token    
 
     async def verify_access_token(self, token: str) -> Dict[str, Any]:
-=======
-
-        # Create new refresh token (token rotation)
-        try:
-            new_refresh_token = await self._create_refresh_token_record(
-                str(user["_id"])
-            )
-        except Exception as e:
-            logger.error("Failed to create new refresh token: %s", str(e))
-            raise HTTPException(
-                status_code=status.HTTP_500_INTERNAL_SERVER_ERROR,
-                detail="Failed to create refresh token",
-            )
-
-        # Revoke old token
-        try:
-            await db.refresh_tokens.update_one(
-                {"_id": token_record["_id"]}, {"$set": {"revoked": True}}
-            )
-        except PyMongoError as e:
-            logger.error("Failed to revoke old refresh token: %s", str(e))
-        # No raise here since new token is safely issued
-
-        return new_refresh_token
-
-    async def verify_access_token(self, token: str) -> Dict[str, Any]:
-        """
-        Verifies an access token and retrieves the associated user.
-
-        Args:
-            token: The JWT access token to verify.
-
-        Returns:
-            The user document corresponding to the token's subject.
-
-        Raises:
-            HTTPException: If the token is invalid or the user does not exist.
-        """
->>>>>>> e3fff9a0
         from app.auth.security import verify_token
-
-        try:
-            payload = verify_token(token)
-            user_id = payload.get("sub")
-        except JWTError as e:
-            logger.warning("JWT verification failed: %s", str(e))
-            raise HTTPException(
-                status_code=status.HTTP_401_UNAUTHORIZED, detail="Invalid token"
-            )
-
+        
+        payload = verify_token(token)
+        user_id = payload.get("sub")
+        
         if not user_id:
             raise HTTPException(
-                status_code=status.HTTP_401_UNAUTHORIZED, detail="Invalid token"
-            )
-
-        db = self.get_db()
-<<<<<<< HEAD
+                status_code=status.HTTP_401_UNAUTHORIZED,
+                detail="Invalid token"
+            )
+        
+        db = self.get_db()
         user = await db.users.find_one({"_id": ObjectId(user_id)})
         
-=======
-
-        try:
-            user = await db.users.find_one({"_id": user_id})
-        except Exception as e:
-            logger.error("Error while verifying token: %s", str(e))
-            raise HTTPException(
-                status_code=status.HTTP_500_INTERNAL_SERVER_ERROR,
-                detail="Internal server error",
-            )
-
->>>>>>> e3fff9a0
         if not user:
             raise HTTPException(
-                status_code=status.HTTP_401_UNAUTHORIZED, detail="User not found"
-            )
-
+                status_code=status.HTTP_401_UNAUTHORIZED,
+                detail="User not found"
+            )
+        
         return user
 
     async def request_password_reset(self, email: str) -> bool:
-<<<<<<< HEAD
-=======
-        """
-        Initiates a password reset process for the specified email address.
-
-        If the user exists, generates a password reset token with a 1-hour expiration and stores it in the database. The reset token and link are logged for development purposes. Always returns True to avoid revealing whether the email is registered.
-        """
->>>>>>> e3fff9a0
-        db = self.get_db()
-
-        try:
-            user = await db.users.find_one({"email": email})
-        except PyMongoError as e:
-            logger.error(
-                f"Database error while fetching user by email {email}: {str(e)}"
-            )
-            raise HTTPException(
-                status_code=500, detail="Internal server error during user lookup."
-            )
-
+        db = self.get_db()
+        
+        user = await db.users.find_one({"email": email})
         if not user:
             return True
-<<<<<<< HEAD
         
         reset_token = generate_reset_token()
         reset_expires = datetime.now(timezone.utc) + timedelta(hours=1)
@@ -689,155 +335,19 @@
         return True    
 
     async def _create_refresh_token_record(self, user_id: str) -> str:
-=======
-
-        # Generate reset token
-        reset_token = generate_reset_token()
-        reset_expires = datetime.now(
-            timezone.utc) + timedelta(hours=1)  # 1 hour expiry
-
-        try:
-            # Store reset token
-            await db.password_resets.insert_one(
-                {
-                    "user_id": user["_id"],
-                    "token": reset_token,
-                    "expires_at": reset_expires,
-                    "used": False,
-                    "created_at": datetime.utcnow(),
-                }
-            )
-        except PyMongoError as e:
-            logger.error(
-                f"Database error while storing reset token for user {email}: {str(e)}"
-            )
-            raise HTTPException(
-                status_code=500, detail="Internal server error during token storage."
-            )
-
-        # For development/free tier: just log the reset token
-        # In production, you would send this via email
-        logger.info(f"Password reset token for {email}: {reset_token[:6]}")
-        logger.info(
-            f"Reset link: https://yourapp.com/reset-password?token={reset_token}"
-        )
-
-        return True
-
-    async def confirm_password_reset(self, reset_token: str, new_password: str) -> bool:
-        """
-        Confirms a password reset using a valid reset token and updates the user's password.
-
-        Validates the reset token, updates the user's password, marks the token as used, and revokes all existing refresh tokens for the user to require re-authentication.
-
-        Args:
-            reset_token: The password reset token to validate.
-            new_password: The new password to set for the user.
-
-        Returns:
-            True if the password reset is successful.
-
-        Raises:
-            HTTPException: If the reset token is invalid or expired.
-        """
-        db = self.get_db()
-
-        try:
-            # Find and validate reset token
-            reset_record = await db.password_resets.find_one(
-                {
-                    "token": reset_token,
-                    "used": False,
-                    "expires_at": {"$gt": datetime.now(timezone.utc)},
-                }
-            )
-
-            if not reset_record:
-                logger.warning("Invalid or expired reset token")
-                raise HTTPException(
-                    status_code=status.HTTP_400_BAD_REQUEST,
-                    detail="Invalid or expired reset token",
-                )
-
-            # Update user password
-            new_hash = get_password_hash(new_password)
-            await db.users.update_one(
-                {"_id": reset_record["user_id"]},
-                {"$set": {"hashed_password": new_hash}},
-            )
-
-            # Mark token as used
-            await db.password_resets.update_one(
-                {"_id": reset_record["_id"]}, {"$set": {"used": True}}
-            )
-
-            # Revoke all refresh tokens for this user (force re-login)
-            await db.refresh_tokens.update_many(
-                {"user_id": reset_record["user_id"]}, {
-                    "$set": {"revoked": True}}
-            )
-            logger.info(
-                f"Password reset successful for user_id: {reset_record['user_id']}"
-            )
-            return True
-
-        except HTTPException:
-            raise  # Raising HTTPException to avoid logging again
-        except Exception as e:
-            logger.exception(
-                f"Unexpected error during password reset: {str(e)}")
-            raise HTTPException(
-                status_code=status.HTTP_500_INTERNAL_SERVER_ERROR,
-                detail="Internal server error during password reset",
-            )
-
-    async def _create_refresh_token_record(self, user_id: str) -> str:
-        """
-        Generates and stores a new refresh token for the specified user.
-
-        Creates a refresh token with an expiration date and saves it in the database for token management and rotation.
-
-        Args:
-            user_id: The unique identifier of the user for whom the refresh token is created.
-
-        Returns:
-            The generated refresh token string.
-        """
->>>>>>> e3fff9a0
-        db = self.get_db()
-
+        db = self.get_db()
+        
         refresh_token = create_refresh_token()
-        expires_at = datetime.now(timezone.utc) + timedelta(
-            days=settings.refresh_token_expire_days
-        )
-
-        try:
-            await db.refresh_tokens.insert_one(
-                {
-                    "token": refresh_token,
-                    "user_id": (
-                        ObjectId(user_id) if isinstance(
-                            user_id, str) else user_id
-                    ),
-                    "expires_at": expires_at,
-                    "revoked": False,
-                    "created_at": datetime.now(timezone.utc),
-                }
-            )
-        except Exception as e:
-            logger.error(
-                f"Failed to create refresh token for user_id: {user_id}. Error: {str(e)}"
-            )
-            raise HTTPException(
-                status_code=status.HTTP_500_INTERNAL_SERVER_ERROR,
-                detail=f"Failed to create refresh token: {str(e)}",
-            )
-
+        expires_at = datetime.now(timezone.utc) + timedelta(days=settings.refresh_token_expire_days)
+        
+        await db.refresh_tokens.insert_one({
+            "token": refresh_token,
+            "user_id": ObjectId(user_id) if isinstance(user_id, str) else user_id,
+            "expires_at": expires_at,
+            "revoked": False,
+            "created_at": datetime.now(timezone.utc)
+        })
+        
         return refresh_token
 
-<<<<<<< HEAD
-=======
-
-# Create service instance
->>>>>>> e3fff9a0
 auth_service = AuthService()