--- conflicted
+++ resolved
@@ -46,13 +46,10 @@
     "react-native-vector-icons": "^10.1.0",
     "react-native-web": "^0.20.0",
     "react-redux": "^9.1.1",
-<<<<<<< HEAD
-=======
     "react-native-gesture-handler": "~2.24.0",
     "react-dom": "19.0.0",
     "react-native-web": "^0.20.0",
     "@expo/metro-runtime": "~5.0.4",
->>>>>>> 488ddab1
     "undefined": "react-native-reanimated/plugin"
   },
   "devDependencies": {
