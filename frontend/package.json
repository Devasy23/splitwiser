--- conflicted
+++ resolved
@@ -18,13 +18,10 @@
     "axios": "^1.11.0",
     "eas-cli": "^16.17.4",
     "expo": "~53.0.20",
-<<<<<<< HEAD
     "expo-dev-client": "~5.2.4",
     "expo-linear-gradient": "~14.1.5",
     "expo-secure-store": "~14.2.3",
-=======
-    "expo-image-picker": "~16.0.2",
->>>>>>> 1166fb00
+    "expo-image-picker": "~16.1.4",
     "expo-status-bar": "~2.2.3",
     "expo-web-browser": "~14.2.0",
     "firebase": "^12.0.0",
